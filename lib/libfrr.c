/*
 * libfrr overall management functions
 *
 * Copyright (C) 2016  David Lamparter for NetDEF, Inc.
 *
 * This program is free software; you can redistribute it and/or modify it
 * under the terms of the GNU General Public License as published by the Free
 * Software Foundation; either version 2 of the License, or (at your option)
 * any later version.
 *
 * This program is distributed in the hope that it will be useful, but WITHOUT
 * ANY WARRANTY; without even the implied warranty of MERCHANTABILITY or
 * FITNESS FOR A PARTICULAR PURPOSE.  See the GNU General Public License for
 * more details.
 *
 * You should have received a copy of the GNU General Public License along
 * with this program; see the file COPYING; if not, write to the Free Software
 * Foundation, Inc., 51 Franklin St, Fifth Floor, Boston, MA 02110-1301 USA
 */

#include <zebra.h>
#include <sys/un.h>

#include <sys/types.h>
#include <sys/wait.h>

#include "libfrr.h"
#include "getopt.h"
#include "privs.h"
#include "vty.h"
#include "command.h"
#include "version.h"
#include "memory_vty.h"
#include "zclient.h"
#include "log_int.h"
#include "module.h"
#include "network.h"

DEFINE_HOOK(frr_late_init, (struct thread_master * tm), (tm))

const char frr_sysconfdir[] = SYSCONFDIR;
const char frr_vtydir[] = DAEMON_VTY_DIR;
const char frr_moduledir[] = MODULE_PATH;

char frr_protoname[256] = "NONE";
char frr_protonameinst[256] = "NONE";

char config_default[256];
char frr_zclientpath[256];
static char pidfile_default[256];
static char vtypath_default[256];

static char comb_optstr[256];
static struct option comb_lo[64];
static struct option *comb_next_lo = &comb_lo[0];
static char comb_helpstr[4096];

struct optspec {
	const char *optstr;
	const char *helpstr;
	const struct option *longopts;
};

static void opt_extend(const struct optspec *os)
{
	const struct option *lo;

	strcat(comb_optstr, os->optstr);
	strcat(comb_helpstr, os->helpstr);
	for (lo = os->longopts; lo->name; lo++)
		memcpy(comb_next_lo++, lo, sizeof(*lo));
}


#define OPTION_VTYSOCK   1000
#define OPTION_MODULEDIR 1002

static const struct option lo_always[] = {
	{"help", no_argument, NULL, 'h'},
	{"version", no_argument, NULL, 'v'},
	{"daemon", no_argument, NULL, 'd'},
	{"module", no_argument, NULL, 'M'},
	{"vty_socket", required_argument, NULL, OPTION_VTYSOCK},
	{"moduledir", required_argument, NULL, OPTION_MODULEDIR},
	{NULL}};
static const struct optspec os_always = {
	"hvdM:",
	"  -h, --help         Display this help and exit\n"
	"  -v, --version      Print program version\n"
	"  -d, --daemon       Runs in daemon mode\n"
	"  -M, --module       Load specified module\n"
	"      --vty_socket   Override vty socket path\n"
	"      --moduledir    Override modules directory\n",
	lo_always};


static const struct option lo_cfg_pid_dry[] = {
	{"pid_file", required_argument, NULL, 'i'},
	{"config_file", required_argument, NULL, 'f'},
	{"dryrun", no_argument, NULL, 'C'},
	{"terminal", no_argument, NULL, 't'},
	{NULL}};
static const struct optspec os_cfg_pid_dry = {
	"f:i:Ct",
	"  -f, --config_file  Set configuration file name\n"
	"  -i, --pid_file     Set process identifier file name\n"
	"  -C, --dryrun       Check configuration for validity and exit\n"
	"  -t, --terminal     Open terminal session on stdio\n"
	"  -d -t              Daemonize after terminal session ends\n",
	lo_cfg_pid_dry};


static const struct option lo_zclient[] = {
	{"socket", required_argument, NULL, 'z'},
	{NULL}};
static const struct optspec os_zclient = {
	"z:", "  -z, --socket       Set path of zebra socket\n", lo_zclient};


static const struct option lo_vty[] = {
	{"vty_addr", required_argument, NULL, 'A'},
	{"vty_port", required_argument, NULL, 'P'},
	{NULL}};
static const struct optspec os_vty = {
	"A:P:",
	"  -A, --vty_addr     Set vty's bind address\n"
	"  -P, --vty_port     Set vty's port number\n",
	lo_vty};


static const struct option lo_user[] = {{"user", required_argument, NULL, 'u'},
					{"group", required_argument, NULL, 'g'},
					{NULL}};
static const struct optspec os_user = {"u:g:",
				       "  -u, --user         User to run as\n"
				       "  -g, --group        Group to run as\n",
				       lo_user};


bool frr_zclient_addr(struct sockaddr_storage *sa, socklen_t *sa_len,
		      const char *path)
{
	memset(sa, 0, sizeof(*sa));

	if (!path)
		path = ZEBRA_SERV_PATH;

	if (!strncmp(path, ZAPI_TCP_PATHNAME, strlen(ZAPI_TCP_PATHNAME))) {
		/* note: this functionality is disabled at bottom */
		int af;
		int port = ZEBRA_PORT;
		char *err = NULL;
		struct sockaddr_in *sin = NULL;
		struct sockaddr_in6 *sin6 = NULL;

		path += strlen(ZAPI_TCP_PATHNAME);

		switch (path[0]) {
		case '4':
			path++;
			af = AF_INET;
			break;
		case '6':
			path++;
			/* fallthrough */
		default:
			af = AF_INET6;
			break;
		}

		switch (path[0]) {
		case '\0':
			break;
		case ':':
			path++;
			port = strtoul(path, &err, 10);
			if (*err || !*path)
				return false;
			break;
		default:
			return false;
		}

		sa->ss_family = af;
		switch (af) {
		case AF_INET:
			sin = (struct sockaddr_in *)sa;
			sin->sin_port = htons(port);
			sin->sin_addr.s_addr = htonl(INADDR_LOOPBACK);
			*sa_len = sizeof(struct sockaddr_in);
#ifdef HAVE_STRUCT_SOCKADDR_IN_SIN_LEN
			sin->sin_len = *sa_len;
#endif
			break;
		case AF_INET6:
			sin6 = (struct sockaddr_in6 *)sa;
			sin6->sin6_port = htons(port);
			inet_pton(AF_INET6, "::1", &sin6->sin6_addr);
			*sa_len = sizeof(struct sockaddr_in6);
#ifdef SIN6_LEN
			sin6->sin6_len = *sa_len;
#endif
			break;
		}

#if 1
		/* force-disable this path, because tcp-zebra is a
		 * SECURITY ISSUE.  there are no checks at all against
		 * untrusted users on the local system connecting on TCP
		 * and injecting bogus routing data into the entire routing
		 * domain.
		 *
		 * The functionality is only left here because it may be
		 * useful during development, in order to be able to get
		 * tcpdump or wireshark watching ZAPI as TCP.  If you want
		 * to do that, flip the #if 1 above to #if 0. */
		memset(sa, 0, sizeof(*sa));
		return false;
#endif
	} else {
		/* "sun" is a #define on solaris */
		struct sockaddr_un *suna = (struct sockaddr_un *)sa;

		suna->sun_family = AF_UNIX;
		strlcpy(suna->sun_path, path, sizeof(suna->sun_path));
#ifdef HAVE_STRUCT_SOCKADDR_UN_SUN_LEN
		*sa_len = suna->sun_len = SUN_LEN(suna);
#else
		*sa_len = sizeof(suna->sun_family) + strlen(suna->sun_path);
#endif /* HAVE_STRUCT_SOCKADDR_UN_SUN_LEN */
#if 0
		/* this is left here for future reference;  Linux abstract
		 * socket namespace support can be enabled by replacing
		 * above #if 0 with #ifdef GNU_LINUX.
		 *
		 * THIS IS A SECURITY ISSUE, the abstract socket namespace
		 * does not have user/group permission control on sockets.
		 * we'd need to implement SCM_CREDENTIALS support first to
		 * check that only proper users can connect to abstract
		 * sockets. (same problem as tcp-zebra, except there is a
		 * fix with SCM_CREDENTIALS.  tcp-zebra has no such fix.)
		 */
		if (suna->sun_path[0] == '@')
			suna->sun_path[0] = '\0';
#endif
	}
	return true;
}

static struct frr_daemon_info *di = NULL;

void frr_preinit(struct frr_daemon_info *daemon, int argc, char **argv)
{
	di = daemon;

	/* basename(), opencoded. */
	char *p = strrchr(argv[0], '/');
	di->progname = p ? p + 1 : argv[0];

	umask(0027);

	opt_extend(&os_always);
	if (!(di->flags & FRR_NO_CFG_PID_DRY))
		opt_extend(&os_cfg_pid_dry);
	if (!(di->flags & FRR_NO_PRIVSEP))
		opt_extend(&os_user);
	if (!(di->flags & FRR_NO_ZCLIENT))
		opt_extend(&os_zclient);
	if (!(di->flags & FRR_NO_TCPVTY))
		opt_extend(&os_vty);

	snprintf(config_default, sizeof(config_default), "%s/%s.conf",
		 frr_sysconfdir, di->name);
	snprintf(pidfile_default, sizeof(pidfile_default), "%s/%s.pid",
		 frr_vtydir, di->name);

	strlcpy(frr_protoname, di->logname, sizeof(frr_protoname));
	strlcpy(frr_protonameinst, di->logname, sizeof(frr_protonameinst));

	strlcpy(frr_zclientpath, ZEBRA_SERV_PATH, sizeof(frr_zclientpath));
}

void frr_opt_add(const char *optstr, const struct option *longopts,
		 const char *helpstr)
{
	const struct optspec main_opts = {optstr, helpstr, longopts};
	opt_extend(&main_opts);
}

void frr_help_exit(int status)
{
	FILE *target = status ? stderr : stdout;

	if (status != 0)
		fprintf(stderr, "Invalid options.\n\n");

	if (di->printhelp)
		di->printhelp(target);
	else
		fprintf(target, "Usage: %s [OPTION...]\n\n%s%s%s\n\n%s",
			di->progname, di->proghelp, di->copyright ? "\n\n" : "",
			di->copyright ? di->copyright : "", comb_helpstr);
	fprintf(target, "\nReport bugs to %s\n", FRR_BUG_ADDRESS);
	exit(status);
}

struct option_chain {
	struct option_chain *next;
	const char *arg;
};

static struct option_chain *modules = NULL, **modnext = &modules;
static int errors = 0;

static int frr_opt(int opt)
{
	static int vty_port_set = 0;
	static int vty_addr_set = 0;
	struct option_chain *oc;
	char *err;

	switch (opt) {
	case 'h':
		frr_help_exit(0);
		break;
	case 'v':
		print_version(di->progname);
		exit(0);
		break;
	case 'd':
		di->daemon_mode = 1;
		break;
	case 'M':
		oc = XMALLOC(MTYPE_TMP, sizeof(*oc));
		oc->arg = optarg;
		oc->next = NULL;
		*modnext = oc;
		modnext = &oc->next;
		break;
	case 'i':
		if (di->flags & FRR_NO_CFG_PID_DRY)
			return 1;
		di->pid_file = optarg;
		break;
	case 'f':
		if (di->flags & FRR_NO_CFG_PID_DRY)
			return 1;
		di->config_file = optarg;
		break;
	case 'C':
		if (di->flags & FRR_NO_CFG_PID_DRY)
			return 1;
		di->dryrun = 1;
		break;
	case 't':
		if (di->flags & FRR_NO_CFG_PID_DRY)
			return 1;
		di->terminal = 1;
		break;
	case 'z':
		if (di->flags & FRR_NO_ZCLIENT)
			return 1;
		strlcpy(frr_zclientpath, optarg, sizeof(frr_zclientpath));
		break;
	case 'A':
		if (di->flags & FRR_NO_TCPVTY)
			return 1;
		if (vty_addr_set) {
			fprintf(stderr,
				"-A option specified more than once!\n");
			errors++;
			break;
		}
		vty_addr_set = 1;
		di->vty_addr = optarg;
		break;
	case 'P':
		if (di->flags & FRR_NO_TCPVTY)
			return 1;
		if (vty_port_set) {
			fprintf(stderr,
				"-P option specified more than once!\n");
			errors++;
			break;
		}
		vty_port_set = 1;
		di->vty_port = strtoul(optarg, &err, 0);
		if (*err || !*optarg) {
			fprintf(stderr,
				"invalid port number \"%s\" for -P option\n",
				optarg);
			errors++;
			break;
		}
		break;
	case OPTION_VTYSOCK:
		if (di->vty_sock_path) {
			fprintf(stderr,
				"--vty_socket option specified more than once!\n");
			errors++;
			break;
		}
		di->vty_sock_path = optarg;
		break;
	case OPTION_MODULEDIR:
		if (di->module_path) {
			fprintf(stderr,
				"----moduledir option specified more than once!\n");
			errors++;
			break;
		}
		di->module_path = optarg;
		break;
	case 'u':
		if (di->flags & FRR_NO_PRIVSEP)
			return 1;
		di->privs->user = optarg;
		break;
	case 'g':
		if (di->flags & FRR_NO_PRIVSEP)
			return 1;
		di->privs->group = optarg;
		break;
	default:
		return 1;
	}
	return 0;
}

int frr_getopt(int argc, char *const argv[], int *longindex)
{
	int opt;
	int lidx;

	comb_next_lo->name = NULL;

	do {
		opt = getopt_long(argc, argv, comb_optstr, comb_lo, &lidx);
		if (frr_opt(opt))
			break;
	} while (opt != -1);

	if (opt == -1 && errors)
		frr_help_exit(1);
	if (longindex)
		*longindex = lidx;
	return opt;
}

static void frr_mkdir(const char *path, bool strip)
{
	char buf[256];
	mode_t prev;
	int ret;
	struct zprivs_ids_t ids;

	if (strip) {
		char *slash = strrchr(path, '/');
		size_t plen;
		if (!slash)
			return;
		plen = slash - path;
		if (plen > sizeof(buf) - 1)
			return;
		memcpy(buf, path, plen);
		buf[plen] = '\0';
		path = buf;
	}

	/* o+rx (..5) is needed for the frrvty group to work properly;
	 * without it, users in the frrvty group can't access the vty sockets.
	 */
	prev = umask(0022);
	ret = mkdir(path, 0755);
	umask(prev);

	if (ret != 0) {
		/* if EEXIST, return without touching the permissions,
		 * so user-set custom permissions are left in place
		 */
		if (errno == EEXIST)
			return;

		zlog_warn("failed to mkdir \"%s\": %s", path, strerror(errno));
		return;
	}

	zprivs_get_ids(&ids);
	if (chown(path, ids.uid_normal, ids.gid_normal))
		zlog_warn("failed to chown \"%s\": %s", path, strerror(errno));
}

static struct thread_master *master;
struct thread_master *frr_init(void)
{
	struct option_chain *oc;
	struct frrmod_runtime *module;
	char moderr[256];
	const char *dir;
	dir = di->module_path ? di->module_path : frr_moduledir;

	srandom(time(NULL));

	if (di->instance)
		snprintf(frr_protonameinst, sizeof(frr_protonameinst), "%s[%u]",
			 di->logname, di->instance);

	zprivs_preinit(di->privs);

	openzlog(di->progname, di->logname, di->instance,
		 LOG_CONS | LOG_NDELAY | LOG_PID, LOG_DAEMON);
#if defined(HAVE_CUMULUS)
	zlog_set_level(ZLOG_DEST_SYSLOG, zlog_default->default_lvl);
#endif

<<<<<<< HEAD
	if (!frr_zclient_addr(&zclient_addr, &zclient_addr_len,
			      frr_zclientpath)) {
		fprintf(stderr, "Invalid zserv socket path: %s\n",
			frr_zclientpath);
		exit(1);
=======
	/* don't mkdir these as root... */
	if (!(di->flags & FRR_NO_PRIVSEP)) {
		if (!di->pid_file || !di->vty_path)
			frr_mkdir(frr_vtydir, false);
		if (di->pid_file)
			frr_mkdir(di->pid_file, true);
		if (di->vty_path)
			frr_mkdir(di->vty_path, true);
>>>>>>> fc73dd4b
	}

	frrmod_init(di->module);
	while (modules) {
		modules = (oc = modules)->next;
		module = frrmod_load(oc->arg, dir, moderr, sizeof(moderr));
		if (!module) {
			fprintf(stderr, "%s\n", moderr);
			exit(1);
		}
		XFREE(MTYPE_TMP, oc);
	}

	zprivs_init(di->privs);

	master = thread_master_create(NULL);
	signal_init(master, di->n_signals, di->signals);

	if (di->flags & FRR_LIMITED_CLI)
		cmd_init(-1);
	else
		cmd_init(1);
	vty_init(master);
	memory_init();

	return master;
}

static int rcvd_signal = 0;

static void rcv_signal(int signum)
{
	rcvd_signal = signum;
	/* poll() is interrupted by the signal; handled below */
}

static void frr_daemon_wait(int fd)
{
	struct pollfd pfd[1];
	int ret;
	pid_t exitpid;
	int exitstat;
	sigset_t sigs, prevsigs;

	sigemptyset(&sigs);
	sigaddset(&sigs, SIGTSTP);
	sigaddset(&sigs, SIGQUIT);
	sigaddset(&sigs, SIGINT);
	sigprocmask(SIG_BLOCK, &sigs, &prevsigs);

	struct sigaction sa = {
		.sa_handler = rcv_signal, .sa_flags = SA_RESETHAND,
	};
	sigemptyset(&sa.sa_mask);
	sigaction(SIGTSTP, &sa, NULL);
	sigaction(SIGQUIT, &sa, NULL);
	sigaction(SIGINT, &sa, NULL);

	do {
		char buf[1];
		ssize_t nrecv;

		pfd[0].fd = fd;
		pfd[0].events = POLLIN;

		rcvd_signal = 0;

#if   defined(HAVE_PPOLL)
		ret = ppoll(pfd, 1, NULL, &prevsigs);
#elif defined(HAVE_POLLTS)
		ret = pollts(pfd, 1, NULL, &prevsigs);
#else
		/* racy -- only used on FreeBSD 9 */
		sigset_t tmpsigs;
		sigprocmask(SIG_SETMASK, &prevsigs, &tmpsigs);
		ret = poll(pfd, 1, -1);
		sigprocmask(SIG_SETMASK, &tmpsigs, NULL);
#endif
		if (ret < 0 && errno != EINTR && errno != EAGAIN) {
			perror("poll()");
			exit(1);
		}
		switch (rcvd_signal) {
		case SIGTSTP:
			send(fd, "S", 1, 0);
			do {
				nrecv = recv(fd, buf, sizeof(buf), 0);
			} while (nrecv == -1
				 && (errno == EINTR || errno == EAGAIN));

			raise(SIGTSTP);
			sigaction(SIGTSTP, &sa, NULL);
			send(fd, "R", 1, 0);
			break;
		case SIGINT:
			send(fd, "I", 1, 0);
			break;
		case SIGQUIT:
			send(fd, "Q", 1, 0);
			break;
		}
	} while (ret <= 0);

	exitpid = waitpid(-1, &exitstat, WNOHANG);
	if (exitpid == 0)
		/* child successfully went to main loop & closed socket */
		exit(0);

	/* child failed one way or another ... */
	if (WIFEXITED(exitstat))
		fprintf(stderr, "%s failed to start, exited %d\n", di->name,
			WEXITSTATUS(exitstat));
	else if (WIFSIGNALED(exitstat))
		fprintf(stderr, "%s crashed in startup, signal %d\n", di->name,
			WTERMSIG(exitstat));
	else
		fprintf(stderr, "%s failed to start, unknown problem\n",
			di->name);
	exit(1);
}

static int daemon_ctl_sock = -1;

static void frr_daemonize(void)
{
	int fds[2];
	pid_t pid;

	if (socketpair(AF_UNIX, SOCK_STREAM, 0, fds)) {
		perror("socketpair() for daemon control");
		exit(1);
	}
	set_cloexec(fds[0]);
	set_cloexec(fds[1]);

	pid = fork();
	if (pid < 0) {
		perror("fork()");
		exit(1);
	}
	if (pid == 0) {
		/* child */
		close(fds[0]);
		if (setsid() < 0) {
			perror("setsid()");
			exit(1);
		}

		daemon_ctl_sock = fds[1];
		return;
	}

	close(fds[1]);
	frr_daemon_wait(fds[0]);
}

void frr_config_fork(void)
{
	hook_call(frr_late_init, master);

	if (di->instance) {
		snprintf(config_default, sizeof(config_default),
			 "%s/%s-%d.conf", frr_sysconfdir, di->name,
			 di->instance);
		snprintf(pidfile_default, sizeof(pidfile_default),
			 "%s/%s-%d.pid", frr_vtydir, di->name, di->instance);
	}

	vty_read_config(di->config_file, config_default);

	/* Don't start execution if we are in dry-run mode */
	if (di->dryrun)
		exit(0);

	if (di->daemon_mode || di->terminal)
		frr_daemonize();

	if (!di->pid_file)
		di->pid_file = pidfile_default;
	pid_output(di->pid_file);
}

void frr_vty_serv(void)
{
	/* allow explicit override of vty_path in the future
	 * (not currently set anywhere) */
	if (!di->vty_path) {
		const char *dir;
		dir = di->vty_sock_path ? di->vty_sock_path : frr_vtydir;

		if (di->instance)
			snprintf(vtypath_default, sizeof(vtypath_default),
				 "%s/%s-%d.vty", dir, di->name, di->instance);
		else
			snprintf(vtypath_default, sizeof(vtypath_default),
				 "%s/%s.vty", dir, di->name);

		di->vty_path = vtypath_default;
	}

	vty_serv_sock(di->vty_addr, di->vty_port, di->vty_path);
}

static void frr_terminal_close(int isexit)
{
	if (daemon_ctl_sock != -1) {
		close(daemon_ctl_sock);
		daemon_ctl_sock = -1;
	}

	if (!di->daemon_mode || isexit) {
		printf("\n%s exiting\n", di->name);
		if (!isexit)
			raise(SIGINT);
		return;
	} else {
		printf("\n%s daemonizing\n", di->name);
		fflush(stdout);
	}

	int nullfd = open("/dev/null", O_RDONLY | O_NOCTTY);
	dup2(nullfd, 0);
	dup2(nullfd, 1);
	dup2(nullfd, 2);
	close(nullfd);
}

static struct thread *daemon_ctl_thread = NULL;

static int frr_daemon_ctl(struct thread *t)
{
	char buf[1];
	ssize_t nr;

	nr = recv(daemon_ctl_sock, buf, sizeof(buf), 0);
	if (nr < 0 && (errno == EINTR || errno == EAGAIN))
		goto out;
	if (nr <= 0)
		return 0;

	switch (buf[0]) {
	case 'S':	/* SIGTSTP */
		vty_stdio_suspend();
		send(daemon_ctl_sock, "s", 1, 0);
		break;
	case 'R':	/* SIGTCNT [implicit] */
		vty_stdio_resume();
		break;
	case 'I':	/* SIGINT */
		di->daemon_mode = false;
		raise(SIGINT);
		break;
	case 'Q':	/* SIGQUIT */
		di->daemon_mode = true;
		vty_stdio_close();
		break;
	}

out:
	thread_add_read(master, frr_daemon_ctl, NULL, daemon_ctl_sock,
			&daemon_ctl_thread);
	return 0;
}

void frr_run(struct thread_master *master)
{
	char instanceinfo[64] = "";

	frr_vty_serv();

	if (di->instance)
		snprintf(instanceinfo, sizeof(instanceinfo), "instance %u ",
			 di->instance);

	zlog_notice("%s %s starting: %svty@%d%s", di->name, FRR_VERSION,
		    instanceinfo, di->vty_port, di->startinfo);

	if (di->terminal) {
		vty_stdio(frr_terminal_close);
		if (daemon_ctl_sock != -1) {
			set_nonblocking(daemon_ctl_sock);
			thread_add_read(master, frr_daemon_ctl, NULL,
					daemon_ctl_sock, &daemon_ctl_thread);
		}
	} else {
		int nullfd = open("/dev/null", O_RDONLY | O_NOCTTY);
		dup2(nullfd, 0);
		dup2(nullfd, 1);
		dup2(nullfd, 2);
		close(nullfd);

		if (daemon_ctl_sock != -1)
			close(daemon_ctl_sock);
		daemon_ctl_sock = -1;
	}

	/* end fixed stderr startup logging */
	zlog_startup_stderr = false;

	struct thread thread;
	while (thread_fetch(master, &thread))
		thread_call(&thread);
}<|MERGE_RESOLUTION|>--- conflicted
+++ resolved
@@ -513,13 +513,13 @@
 	zlog_set_level(ZLOG_DEST_SYSLOG, zlog_default->default_lvl);
 #endif
 
-<<<<<<< HEAD
 	if (!frr_zclient_addr(&zclient_addr, &zclient_addr_len,
 			      frr_zclientpath)) {
 		fprintf(stderr, "Invalid zserv socket path: %s\n",
 			frr_zclientpath);
 		exit(1);
-=======
+	}
+
 	/* don't mkdir these as root... */
 	if (!(di->flags & FRR_NO_PRIVSEP)) {
 		if (!di->pid_file || !di->vty_path)
@@ -528,7 +528,6 @@
 			frr_mkdir(di->pid_file, true);
 		if (di->vty_path)
 			frr_mkdir(di->vty_path, true);
->>>>>>> fc73dd4b
 	}
 
 	frrmod_init(di->module);
