/*
 * Logging of zebra
 * Copyright (C) 1997, 1998, 1999 Kunihiro Ishiguro
 *
 * This file is part of GNU Zebra.
 *
 * GNU Zebra is free software; you can redistribute it and/or modify it
 * under the terms of the GNU General Public License as published by the
 * Free Software Foundation; either version 2, or (at your option) any
 * later version.
 *
 * GNU Zebra is distributed in the hope that it will be useful, but
 * WITHOUT ANY WARRANTY; without even the implied warranty of
 * MERCHANTABILITY or FITNESS FOR A PARTICULAR PURPOSE.  See the GNU
 * General Public License for more details.
 *
 * You should have received a copy of the GNU General Public License
 * along with GNU Zebra; see the file COPYING.  If not, write to the Free
 * Software Foundation, Inc., 59 Temple Place - Suite 330, Boston, MA
 * 02111-1307, USA.  
 */

#define FRR_DEFINE_DESC_TABLE

#include <zebra.h>

#include "log.h"
#include "memory.h"
#include "command.h"
#ifndef SUNOS_5
#include <sys/un.h>
#endif
/* for printstack on solaris */
#ifdef HAVE_UCONTEXT_H
#include <ucontext.h>
#endif

DEFINE_MTYPE_STATIC(LIB, ZLOG, "Logging")

static int logfile_fd = -1;	/* Used in signal handler. */

struct zlog *zlog_default = NULL;

/*
 * This must be kept in the same order as the
 * zlog_proto_t enum
 */
const char *zlog_proto_names[] = 
{
  "NONE",
  "DEFAULT",
  "ZEBRA",
  "RIP",
  "BGP",
  "OSPF",
  "RIPNG",
  "OSPF6",
  "LDP",
  "ISIS",
  "PIM",
  "RFP",
  "WATCHFRR",
  NULL,
};

const char *zlog_priority[] =
{
  "emergencies",
  "alerts",
  "critical",
  "errors",
  "warnings",
  "notifications",
  "informational",
  "debugging",
  NULL,
};

/*
 * write_wrapper
 *
 * glibc has declared that the return value from write *must* not be
 * ignored.
 * gcc see's this problem and issues a warning for the line.
 *
 * Why is this a big deal you say?  Because both of them are right
 * and if you have -Werror enabled then all calls to write
 * generate a build error and the build stops.
 *
 * clang has helpfully allowed this construct:
 * (void)write(...)
 * to tell the compiler yeah I know it has a return value
 * I don't care about it at this time.
 * gcc doesn't have this ability.
 *
 * This code was written such that it didn't care about the
 * return value from write.  At this time do I want
 * to go through and fix and test this code for correctness.
 * So just wrapper the bad behavior and move on.
 */
static void write_wrapper (int fd, const void *buf, size_t count)
{
  if (write (fd, buf, count) <= 0)
    return;

  return;
}

/* For time string format. */

size_t
quagga_timestamp(int timestamp_precision, char *buf, size_t buflen)
{
  static struct {
    time_t last;
    size_t len;
    char buf[28];
  } cache;
  struct timeval clock;

  /* would it be sufficient to use global 'recent_time' here?  I fear not... */
  gettimeofday(&clock, NULL);

  /* first, we update the cache if the time has changed */
  if (cache.last != clock.tv_sec)
    {
      struct tm *tm;
      cache.last = clock.tv_sec;
      tm = localtime(&cache.last);
      cache.len = strftime(cache.buf, sizeof(cache.buf),
      			   "%Y/%m/%d %H:%M:%S", tm);
    }
  /* note: it's not worth caching the subsecond part, because
     chances are that back-to-back calls are not sufficiently close together
     for the clock not to have ticked forward */

  if (buflen > cache.len)
    {
      memcpy(buf, cache.buf, cache.len);
      if ((timestamp_precision > 0) &&
	  (buflen > cache.len+1+timestamp_precision))
	{
	  /* should we worry about locale issues? */
	  static const int divisor[] = {0, 100000, 10000, 1000, 100, 10, 1};
	  int prec;
	  char *p = buf+cache.len+1+(prec = timestamp_precision);
	  *p-- = '\0';
	  while (prec > 6)
	    /* this is unlikely to happen, but protect anyway */
	    {
	      *p-- = '0';
	      prec--;
	    }
	  clock.tv_usec /= divisor[prec];
	  do
	    {
	      *p-- = '0'+(clock.tv_usec % 10);
	      clock.tv_usec /= 10;
	    }
	  while (--prec > 0);
	  *p = '.';
	  return cache.len+1+timestamp_precision;
	}
      buf[cache.len] = '\0';
      return cache.len;
    }
  if (buflen > 0)
    buf[0] = '\0';
  return 0;
}

/* Utility routine for current time printing. */
static void
time_print(FILE *fp, struct timestamp_control *ctl)
{
  if (!ctl->already_rendered)
    {
      ctl->len = quagga_timestamp(ctl->precision, ctl->buf, sizeof(ctl->buf));
      ctl->already_rendered = 1;
    }
  fprintf(fp, "%s ", ctl->buf);
}
  

/* va_list version of zlog. */
void
vzlog (struct zlog *zl, int priority, const char *format, va_list args)
{
  char proto_str[32];
  int original_errno = errno;
  struct timestamp_control tsctl;
  tsctl.already_rendered = 0;

  /* If zlog is not specified, use default one. */
  if (zl == NULL)
    zl = zlog_default;

  /* When zlog_default is also NULL, use stderr for logging. */
  if (zl == NULL)
    {
      tsctl.precision = 0;
      time_print(stderr, &tsctl);
      fprintf (stderr, "%s: ", "unknown");
      vfprintf (stderr, format, args);
      fprintf (stderr, "\n");
      fflush (stderr);

      /* In this case we return at here. */
      errno = original_errno;
      return;
    }
  tsctl.precision = zl->timestamp_precision;

  /* Syslog output */
  if (priority <= zl->maxlvl[ZLOG_DEST_SYSLOG])
    {
      va_list ac;
      va_copy(ac, args);
      vsyslog (priority|zlog_default->facility, format, ac);
      va_end(ac);
    }

  if (zl->instance)
   sprintf (proto_str, "%s[%d]: ", zlog_proto_names[zl->protocol], zl->instance);
  else
   sprintf (proto_str, "%s: ", zlog_proto_names[zl->protocol]);

  /* File output. */
  if ((priority <= zl->maxlvl[ZLOG_DEST_FILE]) && zl->fp)
    {
      va_list ac;
      time_print (zl->fp, &tsctl);
      if (zl->record_priority)
	fprintf (zl->fp, "%s: ", zlog_priority[priority]);
      fprintf (zl->fp, "%s", proto_str);
      va_copy(ac, args);
      vfprintf (zl->fp, format, ac);
      va_end(ac);
      fprintf (zl->fp, "\n");
      fflush (zl->fp);
    }

  /* stdout output. */
  if (priority <= zl->maxlvl[ZLOG_DEST_STDOUT])
    {
      va_list ac;
      time_print (stdout, &tsctl);
      if (zl->record_priority)
	fprintf (stdout, "%s: ", zlog_priority[priority]);
      fprintf (stdout, "%s", proto_str);
      va_copy(ac, args);
      vfprintf (stdout, format, ac);
      va_end(ac);
      fprintf (stdout, "\n");
      fflush (stdout);
    }

  /* Terminal monitor. */
  if (priority <= zl->maxlvl[ZLOG_DEST_MONITOR])
    vty_log ((zl->record_priority ? zlog_priority[priority] : NULL),
	     proto_str, format, &tsctl, args);

  errno = original_errno;
}

int 
vzlog_test (struct zlog *zl, int priority)
{
  /* If zlog is not specified, use default one. */
  if (zl == NULL)
    zl = zlog_default;

  /* When zlog_default is also NULL, use stderr for logging. */
  if (zl == NULL)
    {
      return 1;
    }

  /* Syslog output */
  if (priority <= zl->maxlvl[ZLOG_DEST_SYSLOG])
    {
      return 1;
    }

  /* File output. */
  if ((priority <= zl->maxlvl[ZLOG_DEST_FILE]) && zl->fp)
    {
      return 1;
    }

  /* stdout output. */
  if (priority <= zl->maxlvl[ZLOG_DEST_STDOUT])
    {
      return 1;
    }

  /* Terminal monitor. */
  if (priority <= zl->maxlvl[ZLOG_DEST_MONITOR])
    return 1;
    
  return 0;
}

static char *
str_append(char *dst, int len, const char *src)
{
  while ((len-- > 0) && *src)
    *dst++ = *src++;
  return dst;
}

static char *
num_append(char *s, int len, u_long x)
{
  char buf[30];
  char *t;

  if (!x)
    return str_append(s,len,"0");
  *(t = &buf[sizeof(buf)-1]) = '\0';
  while (x && (t > buf))
    {
      *--t = '0'+(x % 10);
      x /= 10;
    }
  return str_append(s,len,t);
}

#if defined(SA_SIGINFO) || defined(HAVE_STACK_TRACE)
static char *
hex_append(char *s, int len, u_long x)
{
  char buf[30];
  char *t;

  if (!x)
    return str_append(s,len,"0");
  *(t = &buf[sizeof(buf)-1]) = '\0';
  while (x && (t > buf))
    {
      u_int cc = (x % 16);
      *--t = ((cc < 10) ? ('0'+cc) : ('a'+cc-10));
      x /= 16;
    }
  return str_append(s,len,t);
}
#endif

/* Needs to be enhanced to support Solaris. */
static int
syslog_connect(void)
{
#ifdef SUNOS_5
  return -1;
#else
  int fd;
  char *s;
  struct sockaddr_un addr;

  if ((fd = socket(AF_UNIX,SOCK_DGRAM,0)) < 0)
    return -1;
  addr.sun_family = AF_UNIX;
#ifdef _PATH_LOG
#define SYSLOG_SOCKET_PATH _PATH_LOG
#else
#define SYSLOG_SOCKET_PATH "/dev/log"
#endif
  s = str_append(addr.sun_path,sizeof(addr.sun_path),SYSLOG_SOCKET_PATH);
#undef SYSLOG_SOCKET_PATH
  *s = '\0';
  if (connect(fd,(struct sockaddr *)&addr,sizeof(addr)) < 0)
    {
      close(fd);
      return -1;
    }
  return fd;
#endif
}

static void
syslog_sigsafe(int priority, const char *msg, size_t msglen)
{
  static int syslog_fd = -1;
  char buf[sizeof("<1234567890>ripngd[1234567890]: ")+msglen+50];
  char *s;

  if ((syslog_fd < 0) && ((syslog_fd = syslog_connect()) < 0))
    return;

#define LOC s,buf+sizeof(buf)-s
  s = buf;
  s = str_append(LOC,"<");
  s = num_append(LOC,priority);
  s = str_append(LOC,">");
  /* forget about the timestamp, too difficult in a signal handler */
  s = str_append(LOC,zlog_default->ident);
  if (zlog_default->syslog_options & LOG_PID)
    {
      s = str_append(LOC,"[");
      s = num_append(LOC,getpid());
      s = str_append(LOC,"]");
    }
  s = str_append(LOC,": ");
  s = str_append(LOC,msg);
  write_wrapper (syslog_fd,buf,s-buf);
#undef LOC
}

static int
open_crashlog(void)
{
#define CRASHLOG_PREFIX "/var/tmp/quagga."
#define CRASHLOG_SUFFIX "crashlog"
  if (zlog_default && zlog_default->ident)
    {
      /* Avoid strlen since it is not async-signal-safe. */
      const char *p;
      size_t ilen;

      for (p = zlog_default->ident, ilen = 0; *p; p++)
	ilen++;
      {
	char buf[sizeof(CRASHLOG_PREFIX)+ilen+sizeof(CRASHLOG_SUFFIX)+3];
	char *s = buf;
#define LOC s,buf+sizeof(buf)-s
	s = str_append(LOC, CRASHLOG_PREFIX);
	s = str_append(LOC, zlog_default->ident);
	s = str_append(LOC, ".");
	s = str_append(LOC, CRASHLOG_SUFFIX);
#undef LOC
	*s = '\0';
	return open(buf, O_WRONLY|O_CREAT|O_EXCL, LOGFILE_MASK);
      }
    }
  return open(CRASHLOG_PREFIX CRASHLOG_SUFFIX, O_WRONLY|O_CREAT|O_EXCL,
	      LOGFILE_MASK);
#undef CRASHLOG_SUFFIX
#undef CRASHLOG_PREFIX
}

/* Note: the goal here is to use only async-signal-safe functions. */
void
zlog_signal(int signo, const char *action
#ifdef SA_SIGINFO
	    , siginfo_t *siginfo, void *program_counter
#endif
	   )
{
  time_t now;
  char buf[sizeof("DEFAULT: Received signal S at T (si_addr 0xP, PC 0xP); aborting...")+100];
  char *s = buf;
  char *msgstart = buf;
#define LOC s,buf+sizeof(buf)-s

  time(&now);
  if (zlog_default)
    {
      s = str_append(LOC,zlog_proto_names[zlog_default->protocol]);
      *s++ = ':';
      *s++ = ' ';
      msgstart = s;
    }
  s = str_append(LOC,"Received signal ");
  s = num_append(LOC,signo);
  s = str_append(LOC," at ");
  s = num_append(LOC,now);
#ifdef SA_SIGINFO
  s = str_append(LOC," (si_addr 0x");
  s = hex_append(LOC,(u_long)(siginfo->si_addr));
  if (program_counter)
    {
      s = str_append(LOC,", PC 0x");
      s = hex_append(LOC,(u_long)program_counter);
    }
  s = str_append(LOC,"); ");
#else /* SA_SIGINFO */
  s = str_append(LOC,"; ");
#endif /* SA_SIGINFO */
  s = str_append(LOC,action);
  if (s < buf+sizeof(buf))
    *s++ = '\n';

  /* N.B. implicit priority is most severe */
#define PRI LOG_CRIT

#define DUMP(FD) write_wrapper(FD, buf, s-buf);
  /* If no file logging configured, try to write to fallback log file. */
  if ((logfile_fd >= 0) || ((logfile_fd = open_crashlog()) >= 0))
    DUMP(logfile_fd)
  if (!zlog_default)
    DUMP(STDERR_FILENO)
  else
    {
      if (PRI <= zlog_default->maxlvl[ZLOG_DEST_STDOUT])
        DUMP(STDOUT_FILENO)
      /* Remove trailing '\n' for monitor and syslog */
      *--s = '\0';
      if (PRI <= zlog_default->maxlvl[ZLOG_DEST_MONITOR])
        vty_log_fixed(buf,s-buf);
      if (PRI <= zlog_default->maxlvl[ZLOG_DEST_SYSLOG])
	syslog_sigsafe(PRI|zlog_default->facility,msgstart,s-msgstart);
    }
#undef DUMP

  zlog_backtrace_sigsafe(PRI,
#ifdef SA_SIGINFO
  			 program_counter
#else
			 NULL
#endif
			);

  s = buf;
  if (!thread_current)
    s = str_append (LOC, "no thread information available\n");
  else
    {
      s = str_append (LOC, "in thread ");
      s = str_append (LOC, thread_current->funcname);
      s = str_append (LOC, " scheduled from ");
      s = str_append (LOC, thread_current->schedfrom);
      s = str_append (LOC, ":");
      s = num_append (LOC, thread_current->schedfrom_line);
      s = str_append (LOC, "\n");
    }

#define DUMP(FD) write_wrapper(FD, buf, s-buf);
  /* If no file logging configured, try to write to fallback log file. */
  if (logfile_fd >= 0)
    DUMP(logfile_fd)
  if (!zlog_default)
    DUMP(STDERR_FILENO)
  else
    {
      if (PRI <= zlog_default->maxlvl[ZLOG_DEST_STDOUT])
        DUMP(STDOUT_FILENO)
      /* Remove trailing '\n' for monitor and syslog */
      *--s = '\0';
      if (PRI <= zlog_default->maxlvl[ZLOG_DEST_MONITOR])
        vty_log_fixed(buf,s-buf);
      if (PRI <= zlog_default->maxlvl[ZLOG_DEST_SYSLOG])
	syslog_sigsafe(PRI|zlog_default->facility,msgstart,s-msgstart);
    }
#undef DUMP

#undef PRI
#undef LOC
}

/* Log a backtrace using only async-signal-safe functions.
   Needs to be enhanced to support syslog logging. */
void
zlog_backtrace_sigsafe(int priority, void *program_counter)
{
#ifdef HAVE_STACK_TRACE
  static const char pclabel[] = "Program counter: ";
  void *array[64];
  int size;
  char buf[100];
  char *s, **bt = NULL;
#define LOC s,buf+sizeof(buf)-s

#ifdef HAVE_GLIBC_BACKTRACE
  size = backtrace(array, array_size(array));
  if (size <= 0 || (size_t)size > array_size(array))
    return;

#define DUMP(FD) { \
  if (program_counter) \
    { \
      write_wrapper(FD, pclabel, sizeof(pclabel)-1); \
      backtrace_symbols_fd(&program_counter, 1, FD); \
    } \
  write_wrapper(FD, buf, s-buf);	\
  backtrace_symbols_fd(array, size, FD); \
}
#elif defined(HAVE_PRINTSTACK)
#define DUMP(FD) { \
  if (program_counter) \
    write_wrapper((FD), pclabel, sizeof(pclabel)-1); \
  write_wrapper((FD), buf, s-buf); \
  printstack((FD)); \
}
#endif /* HAVE_GLIBC_BACKTRACE, HAVE_PRINTSTACK */

  s = buf;
  s = str_append(LOC,"Backtrace for ");
  s = num_append(LOC,size);
  s = str_append(LOC," stack frames:\n");

  if ((logfile_fd >= 0) || ((logfile_fd = open_crashlog()) >= 0))
    DUMP(logfile_fd)
  if (!zlog_default)
    DUMP(STDERR_FILENO)
  else
    {
      if (priority <= zlog_default->maxlvl[ZLOG_DEST_STDOUT])
	DUMP(STDOUT_FILENO)
      /* Remove trailing '\n' for monitor and syslog */
      *--s = '\0';
      if (priority <= zlog_default->maxlvl[ZLOG_DEST_MONITOR])
	vty_log_fixed(buf,s-buf);
      if (priority <= zlog_default->maxlvl[ZLOG_DEST_SYSLOG])
	syslog_sigsafe(priority|zlog_default->facility,buf,s-buf);
      {
	int i;
#ifdef HAVE_GLIBC_BACKTRACE
        bt = backtrace_symbols(array, size);
#endif
	/* Just print the function addresses. */
	for (i = 0; i < size; i++)
	  {
	    s = buf;
	    if (bt) 
	      s = str_append(LOC, bt[i]);
	    else {
	      s = str_append(LOC,"[bt ");
	      s = num_append(LOC,i);
	      s = str_append(LOC,"] 0x");
	      s = hex_append(LOC,(u_long)(array[i]));
	    }
	    *s = '\0';
	    if (priority <= zlog_default->maxlvl[ZLOG_DEST_MONITOR])
	      vty_log_fixed(buf,s-buf);
	    if (priority <= zlog_default->maxlvl[ZLOG_DEST_SYSLOG])
	      syslog_sigsafe(priority|zlog_default->facility,buf,s-buf);
	  }
	  if (bt)
	    free(bt);
      }
    }
#undef DUMP
#undef LOC
#endif /* HAVE_STRACK_TRACE */
}

void
zlog_backtrace(int priority)
{
#ifndef HAVE_GLIBC_BACKTRACE
  zlog(NULL, priority, "No backtrace available on this platform.");
#else
  void *array[20];
  int size, i;
  char **strings;

  size = backtrace(array, array_size(array));
  if (size <= 0 || (size_t)size > array_size(array))
    {
      zlog_err("Cannot get backtrace, returned invalid # of frames %d "
	       "(valid range is between 1 and %lu)",
	       size, (unsigned long)(array_size(array)));
      return;
    }
  zlog(NULL, priority, "Backtrace for %d stack frames:", size);
  if (!(strings = backtrace_symbols(array, size)))
    {
      zlog_err("Cannot get backtrace symbols (out of memory?)");
      for (i = 0; i < size; i++)
	zlog(NULL, priority, "[bt %d] %p",i,array[i]);
    }
  else
    {
      for (i = 0; i < size; i++)
	zlog(NULL, priority, "[bt %d] %s",i,strings[i]);
      free(strings);
    }
#endif /* HAVE_GLIBC_BACKTRACE */
}

void
zlog (struct zlog *zl, int priority, const char *format, ...)
{
  va_list args;

  va_start(args, format);
  vzlog (zl, priority, format, args);
  va_end (args);
}

#define ZLOG_FUNC(FUNCNAME,PRIORITY) \
void \
FUNCNAME(const char *format, ...) \
{ \
  va_list args; \
  va_start(args, format); \
  vzlog (NULL, PRIORITY, format, args); \
  va_end(args); \
}

ZLOG_FUNC(zlog_err, LOG_ERR)

ZLOG_FUNC(zlog_warn, LOG_WARNING)

ZLOG_FUNC(zlog_info, LOG_INFO)

ZLOG_FUNC(zlog_notice, LOG_NOTICE)

ZLOG_FUNC(zlog_debug, LOG_DEBUG)

#undef ZLOG_FUNC

void zlog_thread_info (int log_level)
{
  if (thread_current)
    zlog(NULL, log_level, "Current thread function %s, scheduled from "
	 "file %s, line %u", thread_current->funcname,
	 thread_current->schedfrom, thread_current->schedfrom_line);
  else
    zlog(NULL, log_level, "Current thread not known/applicable");
}

void
_zlog_assert_failed (const char *assertion, const char *file,
		     unsigned int line, const char *function)
{
  /* Force fallback file logging? */
  if (zlog_default && !zlog_default->fp &&
      ((logfile_fd = open_crashlog()) >= 0) &&
      ((zlog_default->fp = fdopen(logfile_fd, "w")) != NULL))
    zlog_default->maxlvl[ZLOG_DEST_FILE] = LOG_ERR;
  zlog(NULL, LOG_CRIT, "Assertion `%s' failed in file %s, line %u, function %s",
       assertion,file,line,(function ? function : "?"));
  zlog_backtrace(LOG_CRIT);
  zlog_thread_info(LOG_CRIT);
  log_memstats_stderr ("log");
  abort();
}

void
memory_oom (size_t size, const char *name)
{
	zlog_err("out of memory: failed to allocate %zu bytes for %s"
		 "object", size, name);
	zlog_backtrace(LOG_ERR);
	abort();
}

/* Open log stream */
struct zlog *
openzlog (const char *progname, zlog_proto_t protocol, u_short instance,
	  int syslog_flags, int syslog_facility)
{
  struct zlog *zl;
  u_int i;

  zl = XCALLOC(MTYPE_ZLOG, sizeof (struct zlog));

  zl->ident = progname;
  zl->protocol = protocol;
  zl->instance = instance;
  zl->facility = syslog_facility;
  zl->syslog_options = syslog_flags;

  /* Set default logging levels. */
  for (i = 0; i < array_size(zl->maxlvl); i++)
    zl->maxlvl[i] = ZLOG_DISABLED;
  zl->maxlvl[ZLOG_DEST_MONITOR] = LOG_DEBUG;
  zl->default_lvl = LOG_DEBUG;

  openlog (progname, syslog_flags, zl->facility);
  
  return zl;
}

void
closezlog (struct zlog *zl)
{
  closelog();

  if (zl->fp != NULL)
    fclose (zl->fp);

  if (zl->filename != NULL)
    XFREE(MTYPE_ZLOG, zl->filename);

  XFREE (MTYPE_ZLOG, zl);
}

/* Called from command.c. */
void
zlog_set_level (struct zlog *zl, zlog_dest_t dest, int log_level)
{
  if (zl == NULL)
    zl = zlog_default;

  zl->maxlvl[dest] = log_level;
}

int
zlog_set_file (struct zlog *zl, const char *filename, int log_level)
{
  FILE *fp;
  mode_t oldumask;

  /* There is opend file.  */
  zlog_reset_file (zl);

  /* Set default zl. */
  if (zl == NULL)
    zl = zlog_default;

  /* Open file. */
  oldumask = umask (0777 & ~LOGFILE_MASK);
  fp = fopen (filename, "a");
  umask(oldumask);
  if (fp == NULL)
    return 0;

  /* Set flags. */
  zl->filename = XSTRDUP(MTYPE_ZLOG, filename);
  zl->maxlvl[ZLOG_DEST_FILE] = log_level;
  zl->fp = fp;
  logfile_fd = fileno(fp);

  return 1;
}

/* Reset opend file. */
int
zlog_reset_file (struct zlog *zl)
{
  if (zl == NULL)
    zl = zlog_default;

  if (zl->fp)
    fclose (zl->fp);
  zl->fp = NULL;
  logfile_fd = -1;
  zl->maxlvl[ZLOG_DEST_FILE] = ZLOG_DISABLED;

  if (zl->filename)
    XFREE(MTYPE_ZLOG, zl->filename);
  zl->filename = NULL;

  return 1;
}

/* Reopen log file. */
int
zlog_rotate (struct zlog *zl)
{
  int level;

  if (zl == NULL)
    zl = zlog_default;

  if (zl->fp)
    fclose (zl->fp);
  zl->fp = NULL;
  logfile_fd = -1;
  level = zl->maxlvl[ZLOG_DEST_FILE];
  zl->maxlvl[ZLOG_DEST_FILE] = ZLOG_DISABLED;

  if (zl->filename)
    {
      mode_t oldumask;
      int save_errno;

      oldumask = umask (0777 & ~LOGFILE_MASK);
      zl->fp = fopen (zl->filename, "a");
      save_errno = errno;
      umask(oldumask);
      if (zl->fp == NULL)
        {
	  zlog_err("Log rotate failed: cannot open file %s for append: %s",
	  	   zl->filename, safe_strerror(save_errno));
	  return -1;
        }	
      logfile_fd = fileno(zl->fp);
      zl->maxlvl[ZLOG_DEST_FILE] = level;
    }

  return 1;
}

/* Message lookup function. */
const char *
lookup (const struct message *mes, int key)
{
  const struct message *pnt;

  for (pnt = mes; pnt->key != 0; pnt++) 
    if (pnt->key == key) 
      return pnt->str;

  return "";
}

/* Older/faster version of message lookup function, but requires caller to pass
 * in the array size (instead of relying on a 0 key to terminate the search). 
 *
 * The return value is the message string if found, or the 'none' pointer
 * provided otherwise.
 */
const char *
mes_lookup (const struct message *meslist, int max, int index,
  const char *none, const char *mesname)
{
  int pos = index - meslist[0].key;
  
  /* first check for best case: index is in range and matches the key
   * value in that slot.
   * NB: key numbering might be offset from 0. E.g. protocol constants
   * often start at 1.
   */
  if ((pos >= 0) && (pos < max)
      && (meslist[pos].key == index))
    return meslist[pos].str;

  /* fall back to linear search */
  {
    int i;

    for (i = 0; i < max; i++, meslist++)
      {
	if (meslist->key == index)
	  {
	    const char *str = (meslist->str ? meslist->str : none);
	    
	    zlog_debug ("message index %d [%s] found in %s at position %d (max is %d)",
		      index, str, mesname, i, max);
	    return str;
	  }
      }
  }
  zlog_err("message index %d not found in %s (max is %d)", index, mesname, max);
  assert (none);
  return none;
}

/* Wrapper around strerror to handle case where it returns NULL. */
const char *
safe_strerror(int errnum)
{
  const char *s = strerror(errnum);
  return (s != NULL) ? s : "Unknown error";
}

#define DESC_ENTRY(T) [(T)] = { (T), (#T), '\0' }
static const struct zebra_desc_table command_types[] = {
  DESC_ENTRY	(ZEBRA_INTERFACE_ADD),
  DESC_ENTRY	(ZEBRA_INTERFACE_DELETE),
  DESC_ENTRY	(ZEBRA_INTERFACE_ADDRESS_ADD),
  DESC_ENTRY	(ZEBRA_INTERFACE_ADDRESS_DELETE),
  DESC_ENTRY	(ZEBRA_INTERFACE_UP),
  DESC_ENTRY	(ZEBRA_INTERFACE_DOWN),
  DESC_ENTRY	(ZEBRA_IPV4_ROUTE_ADD),
  DESC_ENTRY	(ZEBRA_IPV4_ROUTE_DELETE),
  DESC_ENTRY	(ZEBRA_IPV6_ROUTE_ADD),
  DESC_ENTRY	(ZEBRA_IPV6_ROUTE_DELETE),
  DESC_ENTRY	(ZEBRA_REDISTRIBUTE_ADD),
  DESC_ENTRY	(ZEBRA_REDISTRIBUTE_DELETE),
  DESC_ENTRY	(ZEBRA_REDISTRIBUTE_DEFAULT_ADD),
  DESC_ENTRY	(ZEBRA_REDISTRIBUTE_DEFAULT_DELETE),
  DESC_ENTRY	(ZEBRA_ROUTER_ID_ADD),
  DESC_ENTRY	(ZEBRA_ROUTER_ID_DELETE),
  DESC_ENTRY	(ZEBRA_ROUTER_ID_UPDATE),
  DESC_ENTRY	(ZEBRA_HELLO),
  DESC_ENTRY	(ZEBRA_NEXTHOP_REGISTER),
  DESC_ENTRY	(ZEBRA_NEXTHOP_UNREGISTER),
  DESC_ENTRY	(ZEBRA_NEXTHOP_UPDATE),
  DESC_ENTRY    (ZEBRA_INTERFACE_NBR_ADDRESS_ADD),
  DESC_ENTRY    (ZEBRA_INTERFACE_NBR_ADDRESS_DELETE),
  DESC_ENTRY    (ZEBRA_INTERFACE_BFD_DEST_UPDATE),
  DESC_ENTRY    (ZEBRA_IMPORT_ROUTE_REGISTER),
  DESC_ENTRY    (ZEBRA_IMPORT_ROUTE_UNREGISTER),
  DESC_ENTRY    (ZEBRA_IMPORT_CHECK_UPDATE),
  DESC_ENTRY    (ZEBRA_IPV4_ROUTE_IPV6_NEXTHOP_ADD),
  DESC_ENTRY    (ZEBRA_BFD_DEST_REGISTER),
  DESC_ENTRY    (ZEBRA_BFD_DEST_DEREGISTER),
  DESC_ENTRY    (ZEBRA_BFD_DEST_UPDATE),
  DESC_ENTRY    (ZEBRA_BFD_DEST_REPLAY),
  DESC_ENTRY    (ZEBRA_REDISTRIBUTE_IPV4_ADD),
  DESC_ENTRY    (ZEBRA_REDISTRIBUTE_IPV4_DEL),
  DESC_ENTRY    (ZEBRA_REDISTRIBUTE_IPV6_ADD),
  DESC_ENTRY    (ZEBRA_REDISTRIBUTE_IPV6_DEL),
  DESC_ENTRY    (ZEBRA_VRF_UNREGISTER),
  DESC_ENTRY    (ZEBRA_VRF_ADD),
  DESC_ENTRY    (ZEBRA_VRF_DELETE),
  DESC_ENTRY    (ZEBRA_INTERFACE_VRF_UPDATE),
  DESC_ENTRY    (ZEBRA_BFD_CLIENT_REGISTER),
  DESC_ENTRY    (ZEBRA_INTERFACE_ENABLE_RADV),
  DESC_ENTRY    (ZEBRA_INTERFACE_DISABLE_RADV),
  DESC_ENTRY    (ZEBRA_IPV4_NEXTHOP_LOOKUP_MRIB),
  DESC_ENTRY	(ZEBRA_MPLS_LABELS_ADD),
  DESC_ENTRY	(ZEBRA_MPLS_LABELS_DELETE),
  DESC_ENTRY	(ZEBRA_IPV4_NEXTHOP_ADD),
  DESC_ENTRY	(ZEBRA_IPV4_NEXTHOP_DELETE),
  DESC_ENTRY	(ZEBRA_IPV6_NEXTHOP_ADD),
  DESC_ENTRY	(ZEBRA_IPV6_NEXTHOP_DELETE),
};
#undef DESC_ENTRY

static const struct zebra_desc_table unknown = { 0, "unknown", '?' };

static const struct zebra_desc_table *
zroute_lookup(u_int zroute)
{
  u_int i;

  if (zroute >= array_size(route_types))
    {
      zlog_err("unknown zebra route type: %u", zroute);
      return &unknown;
    }
  if (zroute == route_types[zroute].type)
    return &route_types[zroute];
  for (i = 0; i < array_size(route_types); i++)
    {
      if (zroute == route_types[i].type)
        {
	  zlog_warn("internal error: route type table out of order "
		    "while searching for %u, please notify developers", zroute);
	  return &route_types[i];
        }
    }
  zlog_err("internal error: cannot find route type %u in table!", zroute);
  return &unknown;
}

const char *
zebra_route_string(u_int zroute)
{
  return zroute_lookup(zroute)->string;
}

char
zebra_route_char(u_int zroute)
{
  return zroute_lookup(zroute)->chr;
}

const char *
zserv_command_string (unsigned int command)
{
  if (command >= array_size(command_types))
    {
      zlog_err ("unknown zserv command type: %u", command);
      return unknown.string;
    }
  return command_types[command].string;
}

int
proto_name2num(const char *s)
{
   unsigned i;

   for (i=0; i<array_size(route_types); ++i)
     if (strcasecmp(s, route_types[i].string) == 0)
       return route_types[i].type;
   return -1;
}

int
proto_redistnum(int afi, const char *s)
{
  if (! s)
    return -1;

  if (afi == AFI_IP)
    {
      if (strmatch (s, "kernel"))
	return ZEBRA_ROUTE_KERNEL;
      else if (strmatch (s, "connected"))
	return ZEBRA_ROUTE_CONNECT;
      else if (strmatch (s, "static"))
	return ZEBRA_ROUTE_STATIC;
      else if (strmatch (s, "rip"))
	return ZEBRA_ROUTE_RIP;
      else if (strmatch (s, "ospf"))
	return ZEBRA_ROUTE_OSPF;
      else if (strmatch (s, "isis"))
	return ZEBRA_ROUTE_ISIS;
      else if (strmatch (s, "bgp"))
	return ZEBRA_ROUTE_BGP;
      else if (strmatch (s, "table"))
	return ZEBRA_ROUTE_TABLE;
<<<<<<< HEAD
      else if (strmatch (s, "vnc"))
	return ZEBRA_ROUTE_VNC;
      else if (strmatch (s, "vd"))
=======
      else if (strcmp (s, "vnc-direct") == 0)
>>>>>>> 40bfb724
	return ZEBRA_ROUTE_VNC_DIRECT;
      else if (strcmp (s, "vnc") == 0)
	return ZEBRA_ROUTE_VNC;
    }
  if (afi == AFI_IP6)
    {
      if (strmatch (s, "kernel"))
	return ZEBRA_ROUTE_KERNEL;
      else if (strmatch (s, "connected"))
	return ZEBRA_ROUTE_CONNECT;
      else if (strmatch (s, "static"))
	return ZEBRA_ROUTE_STATIC;
      else if (strmatch (s, "ripng"))
	return ZEBRA_ROUTE_RIPNG;
      else if (strmatch (s, "ospf6"))
	return ZEBRA_ROUTE_OSPF6;
      else if (strmatch (s, "isis"))
	return ZEBRA_ROUTE_ISIS;
      else if (strmatch (s, "bgp"))
	return ZEBRA_ROUTE_BGP;
      else if (strmatch (s, "table"))
	return ZEBRA_ROUTE_TABLE;
<<<<<<< HEAD
      else if (strmatch (s, "vnc"))
	return ZEBRA_ROUTE_VNC;
      else if (strmatch (s, "vd"))
=======
      else if (strcmp (s, "vnc-direct") == 0)
>>>>>>> 40bfb724
	return ZEBRA_ROUTE_VNC_DIRECT;
      else if (strcmp (s, "vnc") == 0)
	return ZEBRA_ROUTE_VNC;
    }
  return -1;
}

void
zlog_hexdump (const void *mem, unsigned int len) {
  unsigned long i = 0;
  unsigned int j = 0;
  unsigned int columns = 8;
  char buf[(len * 4) + ((len/4) * 20) + 30];
  char *s = buf;

  for (i = 0; i < len + ((len % columns) ? (columns - len % columns) : 0); i++)
    {
      /* print offset */
      if (i % columns == 0)
        s += sprintf(s, "0x%016lx: ", (unsigned long)mem + i);

      /* print hex data */
      if (i < len)
        s += sprintf(s, "%02x ", 0xFF & ((const char*)mem)[i]);

      /* end of block, just aligning for ASCII dump */
      else
        s += sprintf(s, "   ");

      /* print ASCII dump */
      if (i % columns == (columns - 1))
        {
          for (j = i - (columns - 1); j <= i; j++)
            {
              if (j >= len) /* end of block, not really printing */
                s += sprintf(s, " ");

              else if(isprint((int)((const char *)mem)[j])) /* printable char */
                s += sprintf(s, "%c", 0xFF & ((const char *)mem)[j]);

              else /* other char */
                s += sprintf(s, ".");
            }
          s += sprintf(s, "\n");
        }
    }
    zlog_debug("\n%s", buf);
}<|MERGE_RESOLUTION|>--- conflicted
+++ resolved
@@ -1077,16 +1077,10 @@
 	return ZEBRA_ROUTE_BGP;
       else if (strmatch (s, "table"))
 	return ZEBRA_ROUTE_TABLE;
-<<<<<<< HEAD
       else if (strmatch (s, "vnc"))
 	return ZEBRA_ROUTE_VNC;
-      else if (strmatch (s, "vd"))
-=======
-      else if (strcmp (s, "vnc-direct") == 0)
->>>>>>> 40bfb724
+      else if (strmatch (s, "vnc-direct"))
 	return ZEBRA_ROUTE_VNC_DIRECT;
-      else if (strcmp (s, "vnc") == 0)
-	return ZEBRA_ROUTE_VNC;
     }
   if (afi == AFI_IP6)
     {
@@ -1106,16 +1100,10 @@
 	return ZEBRA_ROUTE_BGP;
       else if (strmatch (s, "table"))
 	return ZEBRA_ROUTE_TABLE;
-<<<<<<< HEAD
       else if (strmatch (s, "vnc"))
 	return ZEBRA_ROUTE_VNC;
-      else if (strmatch (s, "vd"))
-=======
-      else if (strcmp (s, "vnc-direct") == 0)
->>>>>>> 40bfb724
+      else if (strmatch (s, "vnc-direct"))
 	return ZEBRA_ROUTE_VNC_DIRECT;
-      else if (strcmp (s, "vnc") == 0)
-	return ZEBRA_ROUTE_VNC;
     }
   return -1;
 }
