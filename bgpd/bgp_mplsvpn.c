/* MPLS-VPN
   Copyright (C) 2000 Kunihiro Ishiguro <kunihiro@zebra.org>

This file is part of GNU Zebra.

GNU Zebra is free software; you can redistribute it and/or modify it
under the terms of the GNU General Public License as published by the
Free Software Foundation; either version 2, or (at your option) any
later version.

GNU Zebra is distributed in the hope that it will be useful, but
WITHOUT ANY WARRANTY; without even the implied warranty of
MERCHANTABILITY or FITNESS FOR A PARTICULAR PURPOSE.  See the GNU
General Public License for more details.

You should have received a copy of the GNU General Public License
along with GNU Zebra; see the file COPYING.  If not, write to the Free
Software Foundation, Inc., 59 Temple Place - Suite 330, Boston, MA
02111-1307, USA.  */

#include <zebra.h>

#include "command.h"
#include "prefix.h"
#include "log.h"
#include "memory.h"
#include "stream.h"
#include "queue.h"
#include "filter.h"

#include "lib/json.h"
#include "bgpd/bgpd.h"
#include "bgpd/bgp_table.h"
#include "bgpd/bgp_route.h"
#include "bgpd/bgp_attr.h"
#include "bgpd/bgp_mplsvpn.h"
#include "bgpd/bgp_packet.h"
#include "bgpd/bgp_vty.h"

#if ENABLE_BGP_VNC
#include "bgpd/rfapi/rfapi_backend.h"
#endif

extern int
argv_find_and_parse_vpnvx(struct cmd_token **argv, int argc, int *index, afi_t *afi)
{
  int ret = 0;
  if (argv_find (argv, argc, "vpnv4", index))
    {
      ret = 1;
      if (afi)
        *afi = AFI_IP;
    }
  else if (argv_find (argv, argc, "vpnv6", index))
    {
      ret = 1;
      if (afi)
        *afi = AFI_IP6;
    }
   return ret;
}

u_int16_t
decode_rd_type (u_char *pnt)
{
  u_int16_t v;
  
  v = ((u_int16_t) *pnt++ << 8);
#if ENABLE_BGP_VNC
  /*
   * VNC L2 stores LHI in lower byte, so omit it
   */
  if (v != RD_TYPE_VNC_ETH)
    v |= (u_int16_t) *pnt;
#else                           /* duplicate code for clarity */
  v |= (u_int16_t) *pnt;
#endif

  return v;
}

void
encode_rd_type (u_int16_t v, u_char *pnt)
{
  *((u_int16_t *)pnt) = htons(v);
}

u_int32_t
decode_label (u_char *pnt)
{
  u_int32_t l;

  l = ((u_int32_t) *pnt++ << 12);
  l |= (u_int32_t) *pnt++ << 4;
  l |= (u_int32_t) ((*pnt & 0xf0) >> 4);
  return l;
}

void
encode_label(u_int32_t label,
             u_char *pnt)
{
    if (pnt == NULL)
        return;
    *pnt++ = (label>>12) & 0xff;
    *pnt++ = (label>>4) & 0xff;
    *pnt++ = ((label<<4)+1) & 0xff; /* S=1 */
}

/* type == RD_TYPE_AS */
void
decode_rd_as (u_char *pnt, struct rd_as *rd_as)
{
  rd_as->as = (u_int16_t) *pnt++ << 8;
  rd_as->as |= (u_int16_t) *pnt++;
  
  rd_as->val = ((u_int32_t) *pnt++ << 24);
  rd_as->val |= ((u_int32_t) *pnt++ << 16);
  rd_as->val |= ((u_int32_t) *pnt++ << 8);
  rd_as->val |= (u_int32_t) *pnt;
}

/* type == RD_TYPE_AS4 */
void
decode_rd_as4 (u_char *pnt, struct rd_as *rd_as)
{
  rd_as->as  = (u_int32_t) *pnt++ << 24;
  rd_as->as |= (u_int32_t) *pnt++ << 16;
  rd_as->as |= (u_int32_t) *pnt++ << 8;
  rd_as->as |= (u_int32_t) *pnt++;

  rd_as->val  = ((u_int16_t) *pnt++ << 8);
  rd_as->val |= (u_int16_t) *pnt;
}

/* type == RD_TYPE_IP */
void
decode_rd_ip (u_char *pnt, struct rd_ip *rd_ip)
{
  memcpy (&rd_ip->ip, pnt, 4);
  pnt += 4;
  
  rd_ip->val = ((u_int16_t) *pnt++ << 8);
  rd_ip->val |= (u_int16_t) *pnt;
}

#if ENABLE_BGP_VNC
/* type == RD_TYPE_VNC_ETH */
static void
decode_rd_vnc_eth (u_char *pnt, struct rd_vnc_eth *rd_vnc_eth)
{
  rd_vnc_eth->type = RD_TYPE_VNC_ETH;
  rd_vnc_eth->local_nve_id = pnt[1];
  memcpy (rd_vnc_eth->macaddr.octet, pnt + 2, ETHER_ADDR_LEN);
}
#endif

int
bgp_nlri_parse_vpn (struct peer *peer, struct attr *attr,
                    struct bgp_nlri *packet)
{
  u_char *pnt;
  u_char *lim;
  struct prefix p;
  int psize = 0;
  int prefixlen;
  u_int16_t type;
  struct rd_as rd_as;
  struct rd_ip rd_ip;
  struct prefix_rd prd;
  u_char *tagpnt;
  afi_t afi;
  safi_t safi;
  int addpath_encoded;
  u_int32_t addpath_id;
#if ENABLE_BGP_VNC
  u_int32_t label = 0;
#endif

  /* Check peer status. */
  if (peer->status != Established)
    return 0;
  
  /* Make prefix_rd */
  prd.family = AF_UNSPEC;
  prd.prefixlen = 64;

  pnt = packet->nlri;
  lim = pnt + packet->length;
  afi = packet->afi;
  safi = packet->safi;
  addpath_id = 0;

  addpath_encoded = (CHECK_FLAG (peer->af_cap[afi][safi], PEER_CAP_ADDPATH_AF_RX_ADV) &&
                     CHECK_FLAG (peer->af_cap[afi][safi], PEER_CAP_ADDPATH_AF_TX_RCV));

#define VPN_PREFIXLEN_MIN_BYTES (3 + 8) /* label + RD */
  for (; pnt < lim; pnt += psize)
    {
      /* Clear prefix structure. */
      memset (&p, 0, sizeof (struct prefix));

      if (addpath_encoded)
        {

          /* When packet overflow occurs return immediately. */
          if (pnt + BGP_ADDPATH_ID_LEN > lim)
            return -1;

          addpath_id = ntohl(*((uint32_t*) pnt));
          pnt += BGP_ADDPATH_ID_LEN;
        }

      /* Fetch prefix length. */
      prefixlen = *pnt++;
      p.family = afi2family (packet->afi);
      psize = PSIZE (prefixlen);

      if (prefixlen < VPN_PREFIXLEN_MIN_BYTES*8)
	{
	  zlog_err ("%s [Error] Update packet error / VPN (prefix length %d less than VPN min length)",
	            peer->host, prefixlen);
	  return -1;
	}

      /* sanity check against packet data */
      if ((pnt + psize) > lim)
        {
          zlog_err ("%s [Error] Update packet error / VPN (prefix length %d exceeds packet size %u)",
                    peer->host,
                    prefixlen, (uint)(lim-pnt));
          return -1;
        }
      
      /* sanity check against storage for the IP address portion */
      if ((psize - VPN_PREFIXLEN_MIN_BYTES) > (ssize_t) sizeof(p.u))
        {
          zlog_err ("%s [Error] Update packet error / VPN (psize %d exceeds storage size %zu)",
                    peer->host,
                    prefixlen - VPN_PREFIXLEN_MIN_BYTES*8, sizeof(p.u));
          return -1;
        }
      
      /* Sanity check against max bitlen of the address family */
      if ((psize - VPN_PREFIXLEN_MIN_BYTES) > prefix_blen (&p))
        {
          zlog_err ("%s [Error] Update packet error / VPN (psize %d exceeds family (%u) max byte len %u)",
                    peer->host,
                    prefixlen - VPN_PREFIXLEN_MIN_BYTES*8, 
                    p.family, prefix_blen (&p));
          return -1;
        }
      
#if ENABLE_BGP_VNC
      label = decode_label (pnt);
#endif

      /* Copyr label to prefix. */
      tagpnt = pnt;

      /* Copy routing distinguisher to rd. */
      memcpy (&prd.val, pnt + 3, 8);

      /* Decode RD type. */
      type = decode_rd_type (pnt + 3);

      switch (type)
        {
        case RD_TYPE_AS:
          decode_rd_as (pnt + 5, &rd_as);
          break;

        case RD_TYPE_AS4:
          decode_rd_as4 (pnt + 5, &rd_as);
          break;

        case RD_TYPE_IP:
          decode_rd_ip (pnt + 5, &rd_ip);
          break;

#if ENABLE_BGP_VNC
	case RD_TYPE_VNC_ETH:
	    break;
#endif

	default:
	  zlog_err ("Unknown RD type %d", type);
          break;  /* just report */
      }

      p.prefixlen = prefixlen - VPN_PREFIXLEN_MIN_BYTES*8;/* exclude label & RD */
      memcpy (&p.u.prefix, pnt + VPN_PREFIXLEN_MIN_BYTES, 
              psize - VPN_PREFIXLEN_MIN_BYTES);

      if (attr)
        {
	bgp_update (peer, &p, addpath_id, attr, packet->afi, SAFI_MPLS_VPN,
		    ZEBRA_ROUTE_BGP, BGP_ROUTE_NORMAL, &prd, tagpnt, 0);
#if ENABLE_BGP_VNC
          rfapiProcessUpdate(peer, NULL, &p, &prd, attr, packet->afi, 
                             SAFI_MPLS_VPN, ZEBRA_ROUTE_BGP, BGP_ROUTE_NORMAL,
                             &label);
#endif
        }
      else
        {
#if ENABLE_BGP_VNC
          rfapiProcessWithdraw(peer, NULL, &p, &prd, attr, packet->afi, 
                               SAFI_MPLS_VPN, ZEBRA_ROUTE_BGP, 0);
#endif
	bgp_withdraw (peer, &p, addpath_id, attr, packet->afi, SAFI_MPLS_VPN,
		      ZEBRA_ROUTE_BGP, BGP_ROUTE_NORMAL, &prd, tagpnt);
    }
    }
  /* Packet length consistency check. */
  if (pnt != lim)
    {
      zlog_err ("%s [Error] Update packet error / VPN (%zu data remaining after parsing)",
                peer->host, lim - pnt);
      return -1;
    }

  return 0;
#undef VPN_PREFIXLEN_MIN_BYTES
}

int
str2prefix_rd (const char *str, struct prefix_rd *prd)
{
  int ret; /* ret of called functions */
  int lret; /* local ret, of this func */
  char *p;
  char *p2;
  struct stream *s = NULL;
  char *half = NULL;
  struct in_addr addr;

  s = stream_new (8);

  prd->family = AF_UNSPEC;
  prd->prefixlen = 64;

  lret = 0;
  p = strchr (str, ':');
  if (! p)
    goto out;

  if (! all_digit (p + 1))
    goto out;

  half = XMALLOC (MTYPE_TMP, (p - str) + 1);
  memcpy (half, str, (p - str));
  half[p - str] = '\0';

  p2 = strchr (str, '.');

  if (! p2)
    {
      unsigned long as_val;

      if (! all_digit (half))
        goto out;

      as_val = atol(half);
      if (as_val > 0xffff)
        {
          stream_putw (s, RD_TYPE_AS4);
          stream_putl (s, as_val);
          stream_putw (s, atol (p + 1));
        }
      else
        {
          stream_putw (s, RD_TYPE_AS);
          stream_putw (s, as_val);
          stream_putl (s, atol (p + 1));
        }
    }
  else
    {
      ret = inet_aton (half, &addr);
      if (! ret)
        goto out;

      stream_putw (s, RD_TYPE_IP);
      stream_put_in_addr (s, &addr);
      stream_putw (s, atol (p + 1));
    }
  memcpy (prd->val, s->data, 8);
  lret = 1;

out:
  if (s)
    stream_free (s);
  if (half)
    XFREE(MTYPE_TMP, half);
  return lret;
}

int
str2tag (const char *str, u_char *tag)
{
  unsigned long l;
  char *endptr;
  u_int32_t t;

  if (*str == '-')
    return 0;
  
  errno = 0;
  l = strtoul (str, &endptr, 10);

  if (*endptr != '\0' || errno || l > UINT32_MAX)
    return 0;

  t = (u_int32_t) l;
  
  tag[0] = (u_char)(t >> 12);
  tag[1] = (u_char)(t >> 4);
  tag[2] = (u_char)(t << 4);

  return 1;
}

char *
prefix_rd2str (struct prefix_rd *prd, char *buf, size_t size)
{
  u_char *pnt;
  u_int16_t type;
  struct rd_as rd_as;
  struct rd_ip rd_ip;

  if (size < RD_ADDRSTRLEN)
    return NULL;

  pnt = prd->val;

  type = decode_rd_type (pnt);

  if (type == RD_TYPE_AS)
    {
      decode_rd_as (pnt + 2, &rd_as);
      snprintf (buf, size, "%u:%d", rd_as.as, rd_as.val);
      return buf;
    }
  else if (type == RD_TYPE_AS4)
    {
      decode_rd_as4 (pnt + 2, &rd_as);
      snprintf (buf, size, "%u:%d", rd_as.as, rd_as.val);
      return buf;
    }
  else if (type == RD_TYPE_IP)
    {
      decode_rd_ip (pnt + 2, &rd_ip);
      snprintf (buf, size, "%s:%d", inet_ntoa (rd_ip.ip), rd_ip.val);
      return buf;
    }
#if ENABLE_BGP_VNC
  else if (type == RD_TYPE_VNC_ETH)
    {
      snprintf(buf, size, "LHI:%d, %02x:%02x:%02x:%02x:%02x:%02x",
	    *(pnt+1),	/* LHI */
	    *(pnt+2),	/* MAC[0] */
	    *(pnt+3),
	    *(pnt+4),
	    *(pnt+5),
	    *(pnt+6),
	    *(pnt+7));

      return buf;
    }
#endif
  return NULL;
}

/* For testing purpose, static route of MPLS-VPN. */
DEFUN (vpnv4_network,
       vpnv4_network_cmd,
       "network A.B.C.D/M rd ASN:nn_or_IP-address:nn tag WORD",
       "Specify a network to announce via BGP\n"
       "IPv4 prefix\n"
       "Specify Route Distinguisher\n"
       "VPN Route Distinguisher\n"
       "BGP tag\n"
       "tag value\n")
{
  int idx_ipv4_prefixlen = 1;
  int idx_ext_community = 3;
  int idx_word = 5;
  return bgp_static_set_safi (SAFI_MPLS_VPN, vty, argv[idx_ipv4_prefixlen]->arg, argv[idx_ext_community]->arg, argv[idx_word]->arg, NULL);
}

DEFUN (vpnv4_network_route_map,
       vpnv4_network_route_map_cmd,
       "network A.B.C.D/M rd ASN:nn_or_IP-address:nn tag WORD route-map WORD",
       "Specify a network to announce via BGP\n"
       "IPv4 prefix\n"
       "Specify Route Distinguisher\n"
       "VPN Route Distinguisher\n"
       "BGP tag\n"
       "tag value\n"
       "route map\n"
       "route map name\n")
{
  int idx_ipv4_prefixlen = 1;
  int idx_ext_community = 3;
  int idx_word = 5;
  int idx_word_2 = 7;
  return bgp_static_set_safi (SAFI_MPLS_VPN, vty, argv[idx_ipv4_prefixlen]->arg, argv[idx_ext_community]->arg, argv[idx_word]->arg, argv[idx_word_2]->arg);
}

/* For testing purpose, static route of MPLS-VPN. */
DEFUN (no_vpnv4_network,
       no_vpnv4_network_cmd,
       "no network A.B.C.D/M rd ASN:nn_or_IP-address:nn tag WORD",
       NO_STR
       "Specify a network to announce via BGP\n"
       "IPv4 prefix\n"
       "Specify Route Distinguisher\n"
       "VPN Route Distinguisher\n"
       "BGP tag\n"
       "tag value\n")
{
  int idx_ipv4_prefixlen = 2;
  int idx_ext_community = 4;
  int idx_word = 6;
  return bgp_static_unset_safi (SAFI_MPLS_VPN, vty, argv[idx_ipv4_prefixlen]->arg, argv[idx_ext_community]->arg, argv[idx_word]->arg);
}

DEFUN (vpnv6_network,
       vpnv6_network_cmd,
       "network X:X::X:X/M rd ASN:nn_or_IP-address:nn tag WORD [route-map WORD]",
       "Specify a network to announce via BGP\n"
       "IPv6 prefix <network>/<length>, e.g., 3ffe::/16\n"
       "Specify Route Distinguisher\n"
       "VPN Route Distinguisher\n"
       "BGP tag\n"
       "tag value\n"
       "route map\n"
       "route map name\n")
{
  int idx_ipv6_prefix = 1;
  int idx_ext_community = 3;
  int idx_word = 5;
  int idx_word_2 = 7;
  if (argv[idx_word_2])
    return bgp_static_set_safi (SAFI_MPLS_VPN, vty, argv[idx_ipv6_prefix]->arg, argv[idx_ext_community]->arg, argv[idx_word]->arg, argv[idx_word_2]->arg);
  else
    return bgp_static_set_safi (SAFI_MPLS_VPN, vty, argv[idx_ipv6_prefix]->arg, argv[idx_ext_community]->arg, argv[idx_word]->arg, NULL);
}

/* For testing purpose, static route of MPLS-VPN. */
DEFUN (no_vpnv6_network,
       no_vpnv6_network_cmd,
       "no network X:X::X:X/M rd ASN:nn_or_IP-address:nn tag WORD",
       NO_STR
       "Specify a network to announce via BGP\n"
       "IPv6 prefix <network>/<length>, e.g., 3ffe::/16\n"
       "Specify Route Distinguisher\n"
       "VPN Route Distinguisher\n"
       "BGP tag\n"
       "tag value\n")
{
  int idx_ipv6_prefix = 2;
  int idx_ext_community = 4;
  int idx_word = 6;
  return bgp_static_unset_safi (SAFI_MPLS_VPN, vty, argv[idx_ipv6_prefix]->arg, argv[idx_ext_community]->arg, argv[idx_word]->arg);
}

#if defined(KEEP_OLD_VPN_COMMANDS)
static int
show_adj_route_vpn (struct vty *vty, struct peer *peer, struct prefix_rd *prd, u_char use_json, afi_t afi)
{
  struct bgp *bgp;
  struct bgp_table *table;
  struct bgp_node *rn;
  struct bgp_node *rm;
  struct attr *attr;
  int rd_header;
  int header = 1;
  char v4_header[] = "   Network          Next Hop            Metric LocPrf Weight Path%s";
  json_object *json = NULL;
  json_object *json_scode = NULL;
  json_object *json_ocode = NULL;
  json_object *json_routes = NULL;
  json_object *json_array = NULL;

  bgp = bgp_get_default ();
  if (bgp == NULL)
    {
      if (!use_json)
        vty_out (vty, "No BGP process is configured%s", VTY_NEWLINE);
      return CMD_WARNING;
    }

  if (use_json)
    {
      json_scode = json_object_new_object();
      json_ocode = json_object_new_object();
      json_routes = json_object_new_object();
      json = json_object_new_object();

      json_object_string_add(json_scode, "suppressed", "s");
      json_object_string_add(json_scode, "damped", "d");
      json_object_string_add(json_scode, "history", "h");
      json_object_string_add(json_scode, "valid", "*");
      json_object_string_add(json_scode, "best", ">");
      json_object_string_add(json_scode, "internal", "i");

      json_object_string_add(json_ocode, "igp", "i");
      json_object_string_add(json_ocode, "egp", "e");
      json_object_string_add(json_ocode, "incomplete", "?");
    }

  for (rn = bgp_table_top (bgp->rib[afi][SAFI_MPLS_VPN]); rn;
       rn = bgp_route_next (rn))
    {
      if (prd && memcmp (rn->p.u.val, prd->val, 8) != 0)
        continue;

      if ((table = rn->info) != NULL)
        {
          if (use_json)
            json_array = json_object_new_array();
          else
            json_array = NULL;

          rd_header = 1;

          for (rm = bgp_table_top (table); rm; rm = bgp_route_next (rm))
            {
              if ((attr = rm->info) != NULL)
                {
                  if (header)
                    {
                      if (use_json)
                        {
                          json_object_int_add(json, "bgpTableVersion", 0);
                          json_object_string_add(json, "bgpLocalRouterId", inet_ntoa (bgp->router_id));
                          json_object_object_add(json, "bgpStatusCodes", json_scode);
                          json_object_object_add(json, "bgpOriginCodes", json_ocode);
                        }
                      else
                        {
                          vty_out (vty, "BGP table version is 0, local router ID is %s%s",
                                   inet_ntoa (bgp->router_id), VTY_NEWLINE);
                          vty_out (vty, "Status codes: s suppressed, d damped, h history, * valid, > best, i - internal%s",
                                   VTY_NEWLINE);
                          vty_out (vty, "Origin codes: i - IGP, e - EGP, ? - incomplete%s%s",
                                   VTY_NEWLINE, VTY_NEWLINE);
                          vty_out (vty, v4_header, VTY_NEWLINE);
                        }
                      header = 0;
                    }

                  if (rd_header)
                    {
                      u_int16_t type;
                      struct rd_as rd_as;
                      struct rd_ip rd_ip = {0};
#if ENABLE_BGP_VNC
                      struct rd_vnc_eth rd_vnc_eth;
#endif
                      u_char *pnt;

                      pnt = rn->p.u.val;

                      /* Decode RD type. */
                      type = decode_rd_type (pnt);
                      /* Decode RD value. */
                      if (type == RD_TYPE_AS)
                        decode_rd_as (pnt + 2, &rd_as);
                      else if (type == RD_TYPE_AS4)
                        decode_rd_as4 (pnt + 2, &rd_as);
                      else if (type == RD_TYPE_IP)
                        decode_rd_ip (pnt + 2, &rd_ip);
#if ENABLE_BGP_VNC
                      else if (type == RD_TYPE_VNC_ETH)
                        decode_rd_vnc_eth (pnt, &rd_vnc_eth);
#endif

                      if (use_json)
                        {
                          char buffer[BUFSIZ];
                          if (type == RD_TYPE_AS || type == RD_TYPE_AS4)
                            sprintf (buffer, "%u:%d", rd_as.as, rd_as.val);
                          else if (type == RD_TYPE_IP)
                            sprintf (buffer, "%s:%d", inet_ntoa (rd_ip.ip), rd_ip.val);
                          json_object_string_add(json_routes, "routeDistinguisher", buffer);
                        }
                      else
                        {
                          vty_out (vty, "Route Distinguisher: ");

                          if (type == RD_TYPE_AS || type == RD_TYPE_AS4)
                            vty_out (vty, "%u:%d", rd_as.as, rd_as.val);
                          else if (type == RD_TYPE_IP)
                            vty_out (vty, "%s:%d", inet_ntoa (rd_ip.ip), rd_ip.val);
#if ENABLE_BGP_VNC
                          else if (type == RD_TYPE_VNC_ETH)
                            vty_out (vty, "%u:%02x:%02x:%02x:%02x:%02x:%02x", 
                                     rd_vnc_eth.local_nve_id, 
                                     rd_vnc_eth.macaddr.octet[0],
                                     rd_vnc_eth.macaddr.octet[1],
                                     rd_vnc_eth.macaddr.octet[2],
                                     rd_vnc_eth.macaddr.octet[3],
                                     rd_vnc_eth.macaddr.octet[4],
                                     rd_vnc_eth.macaddr.octet[5]);
#endif

                          vty_out (vty, "%s", VTY_NEWLINE);
                        }
                      rd_header = 0;
                    }
                  route_vty_out_tmp (vty, &rm->p, attr, SAFI_MPLS_VPN, use_json, json_array);
                }
            }
          if (use_json)
            {
              struct prefix *p;
              char buf_a[BUFSIZ];
              char buf_b[BUFSIZ];
              p = &rm->p;
              sprintf(buf_a, "%s/%d", inet_ntop (p->family, &p->u.prefix, buf_b, BUFSIZ), p->prefixlen);
              json_object_object_add(json_routes, buf_a, json_array);
            }
        }
    }
  if (use_json)
    {
      json_object_object_add(json, "routes", json_routes);
      vty_out (vty, "%s%s", json_object_to_json_string_ext(json, JSON_C_TO_STRING_PRETTY), VTY_NEWLINE);
      json_object_free(json);
    }
  return CMD_SUCCESS;
}
#endif

int
bgp_show_mpls_vpn (struct vty *vty, afi_t afi, struct prefix_rd *prd,
		   enum bgp_show_type type, void *output_arg, int tags, u_char use_json)
{
  struct bgp *bgp;
  struct bgp_table *table;
  struct bgp_node *rn;
  struct bgp_node *rm;
  struct bgp_info *ri;
  int rd_header;
  int header = 1;
  char v4_header[] = "   Network          Next Hop            Metric LocPrf Weight Path%s";
  char v4_header_tag[] = "   Network          Next Hop      In tag/Out tag%s";
  unsigned long output_count = 0;
  unsigned long total_count  = 0;
  json_object *json = NULL;
  json_object *json_mroute = NULL;
  json_object *json_nroute = NULL;
  json_object *json_array = NULL;
  json_object *json_scode = NULL;
  json_object *json_ocode = NULL;

  bgp = bgp_get_default ();
  if (bgp == NULL)
    {
      if (!use_json)
        vty_out (vty, "No BGP process is configured%s", VTY_NEWLINE);
      return CMD_WARNING;
    }

  if (use_json)
    {
      json_scode = json_object_new_object();
      json_ocode = json_object_new_object();
      json = json_object_new_object();
      json_mroute = json_object_new_object();
      json_nroute = json_object_new_object();

      json_object_string_add(json_scode, "suppressed", "s");
      json_object_string_add(json_scode, "damped", "d");
      json_object_string_add(json_scode, "history", "h");
      json_object_string_add(json_scode, "valid", "*");
      json_object_string_add(json_scode, "best", ">");
      json_object_string_add(json_scode, "internal", "i");

      json_object_string_add(json_ocode, "igp", "i");
      json_object_string_add(json_ocode, "egp", "e");
      json_object_string_add(json_ocode, "incomplete", "?");
    }

  if ((afi != AFI_IP) && (afi != AFI_IP6))
    {
      vty_out (vty, "Afi %d not supported%s", afi, VTY_NEWLINE);
      return CMD_WARNING;
    }

  for (rn = bgp_table_top (bgp->rib[afi][SAFI_MPLS_VPN]); rn; rn = bgp_route_next (rn))
    {
      if (prd && memcmp (rn->p.u.val, prd->val, 8) != 0)
	continue;

      if ((table = rn->info) != NULL)
	{
	  rd_header = 1;

	  for (rm = bgp_table_top (table); rm; rm = bgp_route_next (rm))
	    {
	      total_count++;
              if (use_json)
                json_array = json_object_new_array();
              else
                json_array = NULL;

              for (ri = rm->info; ri; ri = ri->next)
	        {
		  if (type == bgp_show_type_neighbor)
		    {
		      union sockunion *su = output_arg;

		      if (ri->peer->su_remote == NULL || ! sockunion_same(ri->peer->su_remote, su))
		        continue;
                    }
		  if (header)
		    {
                      if (use_json)
                        {
                          if (!tags)
                            {
                              json_object_int_add(json, "bgpTableVersion", 0);
                              json_object_string_add(json, "bgpLocalRouterId", inet_ntoa (bgp->router_id));
                              json_object_object_add(json, "bgpStatusCodes", json_scode);
                              json_object_object_add(json, "bgpOriginCodes", json_ocode);
                            }
                        }
                      else
                        {
		          if (tags)
		            vty_out (vty, v4_header_tag, VTY_NEWLINE);
		          else
		            {
		              vty_out (vty, "BGP table version is 0, local router ID is %s%s",
		                       inet_ntoa (bgp->router_id), VTY_NEWLINE);
		              vty_out (vty, "Status codes: s suppressed, d damped, h history, * valid, > best, i - internal%s",
		                       VTY_NEWLINE);
		              vty_out (vty, "Origin codes: i - IGP, e - EGP, ? - incomplete%s%s",
		                       VTY_NEWLINE, VTY_NEWLINE);
		              vty_out (vty, v4_header, VTY_NEWLINE);
		            }
                        }
		      header = 0;
		    }

		  if (rd_header)
		    {
		      u_int16_t type;
		      struct rd_as rd_as;
		      struct rd_ip rd_ip = {0};
#if ENABLE_BGP_VNC
                      struct rd_vnc_eth rd_vnc_eth;
#endif
		      u_char *pnt;

		      pnt = rn->p.u.val;

	              /* Decode RD type. */
		      type = decode_rd_type (pnt);
		      /* Decode RD value. */
		      if (type == RD_TYPE_AS)
		        decode_rd_as (pnt + 2, &rd_as);
		      else if (type == RD_TYPE_AS4)
		        decode_rd_as4 (pnt + 2, &rd_as);
		      else if (type == RD_TYPE_IP)
		        decode_rd_ip (pnt + 2, &rd_ip);
#if ENABLE_BGP_VNC
                      else if (type == RD_TYPE_VNC_ETH)
                        decode_rd_vnc_eth (pnt, &rd_vnc_eth);
#endif

                      if (use_json)
                        {
                          char buffer[BUFSIZ];
                          if (type == RD_TYPE_AS || type == RD_TYPE_AS4)
                            sprintf (buffer, "%u:%d", rd_as.as, rd_as.val);
                          else if (type == RD_TYPE_IP)
                            sprintf (buffer, "%s:%d", inet_ntoa (rd_ip.ip), rd_ip.val);
                          json_object_string_add(json_nroute, "routeDistinguisher", buffer);
                        }
                      else
                        {
		          vty_out (vty, "Route Distinguisher: ");

		          if (type == RD_TYPE_AS || type == RD_TYPE_AS4)
		            vty_out (vty, "%u:%d", rd_as.as, rd_as.val);
		          else if (type == RD_TYPE_IP)
		            vty_out (vty, "%s:%d", inet_ntoa (rd_ip.ip), rd_ip.val);
#if ENABLE_BGP_VNC
                          else if (type == RD_TYPE_VNC_ETH)
                            vty_out (vty, "%u:%02x:%02x:%02x:%02x:%02x:%02x", 
                                     rd_vnc_eth.local_nve_id, 
                                     rd_vnc_eth.macaddr.octet[0],
                                     rd_vnc_eth.macaddr.octet[1],
                                     rd_vnc_eth.macaddr.octet[2],
                                     rd_vnc_eth.macaddr.octet[3],
                                     rd_vnc_eth.macaddr.octet[4],
                                     rd_vnc_eth.macaddr.octet[5]);
#endif
		          vty_out (vty, "%s", VTY_NEWLINE);
                        }
		      rd_header = 0;
		    }
	          if (tags)
		    route_vty_out_tag (vty, &rm->p, ri, 0, SAFI_MPLS_VPN, json_array);
	          else
		    route_vty_out (vty, &rm->p, ri, 0, SAFI_MPLS_VPN, json_array);
		  output_count++;
                }

              if (use_json)
                {
                  struct prefix *p;
                  char buf_a[BUFSIZ];
                  char buf_b[BUFSIZ];
                  p = &rm->p;
                  sprintf(buf_a, "%s/%d", inet_ntop (p->family, &p->u.prefix, buf_b, BUFSIZ), p->prefixlen);
                  json_object_object_add(json_mroute, buf_a, json_array);
                }
	    }

          if (use_json)
            {
              struct prefix *p;
              char buf_a[BUFSIZ];
              char buf_b[BUFSIZ];
              p = &rn->p;
              sprintf(buf_a, "%s/%d", inet_ntop (p->family, &p->u.prefix, buf_b, BUFSIZ), p->prefixlen);
              json_object_object_add(json_nroute, buf_a, json_mroute);
            }
        }
    }

  if (use_json)
    {
      json_object_object_add(json, "routes", json_nroute);
      vty_out (vty, "%s%s", json_object_to_json_string_ext(json, JSON_C_TO_STRING_PRETTY), VTY_NEWLINE);
      json_object_free(json);
    }
  else
    {
      if (output_count == 0)
	vty_out (vty, "No prefixes displayed, %ld exist%s", total_count, VTY_NEWLINE);
      else
	vty_out (vty, "%sDisplayed %ld routes and %ld total paths%s",
		 VTY_NEWLINE, output_count, total_count, VTY_NEWLINE);
    }

  return CMD_SUCCESS;
}

<<<<<<< HEAD
=======
DEFUN (show_bgp_ip_vpn_rd,
       show_bgp_ip_vpn_rd_cmd,
       "show bgp "BGP_AFI_CMD_STR" vpn all [rd ASN:nn_or_IP-address:nn] [json]",
       SHOW_STR
       IP_STR
       BGP_STR
       BGP_VPNVX_HELP_STR
       "Display VPN NLRI specific information\n"
       "Display information for a route distinguisher\n"
       "VPN Route Distinguisher\n"
       JSON_STR)
{
  int idx_rd = 5;
  int ret;
  struct prefix_rd prd;
  afi_t afi;
  int idx = 0;

  if (argv_find_and_parse_afi (argv, argc, &idx, &afi))
    {
      if (argc >= 7 &&  argv[idx_rd]->arg)
        {
          ret = str2prefix_rd (argv[idx_rd]->arg, &prd);
          if (! ret)
            {
              vty_out (vty, "%% Malformed Route Distinguisher%s", VTY_NEWLINE);
              return CMD_WARNING;
            }
          return bgp_show_mpls_vpn (vty, afi, &prd, bgp_show_type_normal, NULL, 0, use_json (argc, argv));
        }
      else
        {
          return bgp_show_mpls_vpn (vty, afi, NULL, bgp_show_type_normal, NULL, 0, use_json (argc, argv));
        }
    }
  return CMD_SUCCESS;
}

>>>>>>> aceb2285
#ifdef KEEP_OLD_VPN_COMMANDS
DEFUN (show_ip_bgp_vpn_all,
       show_ip_bgp_vpn_all_cmd,
       "show [ip] bgp <vpnv4|vpnv6>",
       SHOW_STR
       IP_STR
       BGP_STR
       BGP_VPNVX_HELP_STR)
{
  afi_t afi;
  int idx = 0;

  if (argv_find_and_parse_vpnvx (argv, argc, &idx, &afi))
    return bgp_show_mpls_vpn (vty, afi, NULL, bgp_show_type_normal, NULL, 0, 0);
  return CMD_SUCCESS;
}

DEFUN (show_ip_bgp_vpn_rd,
       show_ip_bgp_vpn_rd_cmd,
       "show [ip] bgp <vpnv4|vpnv6> rd ASN:nn_or_IP-address:nn",
       SHOW_STR
       IP_STR
       BGP_STR
       BGP_VPNVX_HELP_STR
       "Display information for a route distinguisher\n"
       "VPN Route Distinguisher\n")
{
  int idx_ext_community = 5;
  int ret;
  struct prefix_rd prd;
  afi_t afi;
  int idx = 0;

  if (argv_find_and_parse_vpnvx (argv, argc, &idx, &afi))
    {
      ret = str2prefix_rd (argv[idx_ext_community]->arg, &prd);
      if (! ret)
        {
          vty_out (vty, "%% Malformed Route Distinguisher%s", VTY_NEWLINE);
          return CMD_WARNING;
        }
      return bgp_show_mpls_vpn (vty, afi, &prd, bgp_show_type_normal, NULL, 0, 0);
    }
  return CMD_SUCCESS;
 }

DEFUN (show_ip_bgp_vpn_all_tags,
       show_ip_bgp_vpn_all_tags_cmd,
       "show [ip] bgp <vpnv4|vpnv6> all tags",
       SHOW_STR
       IP_STR
       BGP_STR
       BGP_VPNVX_HELP_STR
       "Display information about all VPNv4/VPNV6 NLRIs\n"
       "Display BGP tags for prefixes\n")
{
  afi_t afi;
  int idx = 0;

  if (argv_find_and_parse_vpnvx (argv, argc, &idx, &afi))
    return bgp_show_mpls_vpn (vty, afi, NULL, bgp_show_type_normal, NULL,  1, 0);
  return CMD_SUCCESS;
}

DEFUN (show_ip_bgp_vpn_rd_tags,
       show_ip_bgp_vpn_rd_tags_cmd,
       "show [ip] bgp <vpnv4|vpnv6> rd ASN:nn_or_IP-address:nn tags",
       SHOW_STR
       IP_STR
       BGP_STR
       BGP_VPNVX_HELP_STR
       "Display information for a route distinguisher\n"
       "VPN Route Distinguisher\n"
       "Display BGP tags for prefixes\n")
{
  int idx_ext_community = 5;
  int ret;
  struct prefix_rd prd;
  afi_t afi;
  int idx = 0;

  if (argv_find_and_parse_vpnvx (argv, argc, &idx, &afi))
    {
      ret = str2prefix_rd (argv[idx_ext_community]->arg, &prd);
      if (! ret)
        {
          vty_out (vty, "%% Malformed Route Distinguisher%s", VTY_NEWLINE);
          return CMD_WARNING;
        }
      return bgp_show_mpls_vpn (vty, afi, &prd, bgp_show_type_normal, NULL, 1, 0);
    }
  return CMD_SUCCESS;
}

DEFUN (show_ip_bgp_vpn_all_neighbor_routes,
       show_ip_bgp_vpn_all_neighbor_routes_cmd,
       "show [ip] bgp <vpnv4|vpnv6> all neighbors A.B.C.D routes [json]",
       SHOW_STR
       IP_STR
       BGP_STR
       BGP_VPNVX_HELP_STR
       "Display information about all VPNv4/VPNv6 NLRIs\n"
       "Detailed information on TCP and BGP neighbor connections\n"
       "Neighbor to display information about\n"
       "Display routes learned from neighbor\n"
       JSON_STR)
{
  int idx_ipv4 = 6;
  union sockunion su;
  struct peer *peer;
  int ret;
  u_char uj = use_json(argc, argv);
  afi_t afi;
  int idx = 0;

  if (argv_find_and_parse_vpnvx (argv, argc, &idx, &afi))
    {
      ret = str2sockunion (argv[idx_ipv4]->arg, &su);
      if (ret < 0)
        {
          if (uj)
            {
              json_object *json_no = NULL;
              json_no = json_object_new_object();
              json_object_string_add(json_no, "warning", "Malformed address");
              vty_out (vty, "%s%s", json_object_to_json_string(json_no), VTY_NEWLINE);
              json_object_free(json_no);
            }
          else
            vty_out (vty, "Malformed address: %s%s", argv[idx_ipv4]->arg, VTY_NEWLINE);
          return CMD_WARNING;
        }

      peer = peer_lookup (NULL, &su);
      if (! peer || ! peer->afc[afi][SAFI_MPLS_VPN])
        {
          if (uj)
            {
              json_object *json_no = NULL;
              json_no = json_object_new_object();
              json_object_string_add(json_no, "warning", "No such neighbor or address family");
              vty_out (vty, "%s%s", json_object_to_json_string(json_no), VTY_NEWLINE);
              json_object_free(json_no);
            }
          else
            vty_out (vty, "%% No such neighbor or address family%s", VTY_NEWLINE);
          return CMD_WARNING;
        }

      return bgp_show_mpls_vpn (vty, afi, NULL, bgp_show_type_neighbor, &su, 0, uj);
    }
  return CMD_SUCCESS;
}

DEFUN (show_ip_bgp_vpn_rd_neighbor_routes,
       show_ip_bgp_vpn_rd_neighbor_routes_cmd,
       "show [ip] bgp <vpnv4|vpnv6> rd ASN:nn_or_IP-address:nn neighbors A.B.C.D routes [json]",
       SHOW_STR
       IP_STR
       BGP_STR
       BGP_VPNVX_HELP_STR
       "Display information for a route distinguisher\n"
       "VPN Route Distinguisher\n"
       "Detailed information on TCP and BGP neighbor connections\n"
       "Neighbor to display information about\n"
       "Display routes learned from neighbor\n"
       JSON_STR)
{
  int idx_ext_community = 5;
  int idx_ipv4 = 7;
  int ret;
  union sockunion su;
  struct peer *peer;
  struct prefix_rd prd;
  u_char uj = use_json(argc, argv);
  afi_t afi;
  int idx = 0;

  if (argv_find_and_parse_vpnvx (argv, argc, &idx, &afi))
    {
      ret = str2prefix_rd (argv[idx_ext_community]->arg, &prd);
      if (! ret)
        {
          if (uj)
            {
              json_object *json_no = NULL;
              json_no = json_object_new_object();
              json_object_string_add(json_no, "warning", "Malformed Route Distinguisher");
              vty_out (vty, "%s%s", json_object_to_json_string(json_no), VTY_NEWLINE);
              json_object_free(json_no);
            }
          else
            vty_out (vty, "%% Malformed Route Distinguisher%s", VTY_NEWLINE);
          return CMD_WARNING;
        }

      ret = str2sockunion (argv[idx_ipv4]->arg, &su);
      if (ret < 0)
        {
          if (uj)
            {
              json_object *json_no = NULL;
              json_no = json_object_new_object();
              json_object_string_add(json_no, "warning", "Malformed address");
              vty_out (vty, "%s%s", json_object_to_json_string(json_no), VTY_NEWLINE);
              json_object_free(json_no);
            }
          else
            vty_out (vty, "Malformed address: %s%s", argv[idx_ext_community]->arg, VTY_NEWLINE);
          return CMD_WARNING;
        }

      peer = peer_lookup (NULL, &su);
      if (! peer || ! peer->afc[afi][SAFI_MPLS_VPN])
        {
          if (uj)
            {
              json_object *json_no = NULL;
              json_no = json_object_new_object();
              json_object_string_add(json_no, "warning", "No such neighbor or address family");
              vty_out (vty, "%s%s", json_object_to_json_string(json_no), VTY_NEWLINE);
              json_object_free(json_no);
            }
          else
            vty_out (vty, "%% No such neighbor or address family%s", VTY_NEWLINE);
          return CMD_WARNING;
        }

      return bgp_show_mpls_vpn (vty, afi, &prd, bgp_show_type_neighbor, &su, 0, uj);
    }
  return CMD_SUCCESS;
}

DEFUN (show_ip_bgp_vpn_all_neighbor_advertised_routes,
       show_ip_bgp_vpn_all_neighbor_advertised_routes_cmd,
       "show [ip] bgp <vpnv4|vpnv6> all neighbors A.B.C.D advertised-routes [json]",
       SHOW_STR
       IP_STR
       BGP_STR
       BGP_VPNVX_HELP_STR
       "Display information about all VPNv4/VPNv6 NLRIs\n"
       "Detailed information on TCP and BGP neighbor connections\n"
       "Neighbor to display information about\n"
       "Display the routes advertised to a BGP neighbor\n"
       JSON_STR)
{
  int idx_ipv4 = 6;
  int ret;
  struct peer *peer;
  union sockunion su;
  u_char uj = use_json(argc, argv);
  afi_t afi;
  int idx = 0;

  if (argv_find_and_parse_vpnvx (argv, argc, &idx, &afi))
    {
      ret = str2sockunion (argv[idx_ipv4]->arg, &su);
      if (ret < 0)
        {
          if (uj)
            {
              json_object *json_no = NULL;
              json_no = json_object_new_object();
              json_object_string_add(json_no, "warning", "Malformed address");
              vty_out (vty, "%s%s", json_object_to_json_string(json_no), VTY_NEWLINE);
              json_object_free(json_no);
            }
          else
            vty_out (vty, "Malformed address: %s%s", argv[idx_ipv4]->arg, VTY_NEWLINE);
          return CMD_WARNING;
        }
      peer = peer_lookup (NULL, &su);
      if (! peer || ! peer->afc[afi][SAFI_MPLS_VPN])
        {
          if (uj)
            {
              json_object *json_no = NULL;
              json_no = json_object_new_object();
              json_object_string_add(json_no, "warning", "No such neighbor or address family");
              vty_out (vty, "%s%s", json_object_to_json_string(json_no), VTY_NEWLINE);
              json_object_free(json_no);
            }
          else
            vty_out (vty, "%% No such neighbor or address family%s", VTY_NEWLINE);
          return CMD_WARNING;
        }

      return show_adj_route_vpn (vty, peer, NULL, uj, afi);
    }
  return CMD_SUCCESS;
}

DEFUN (show_ip_bgp_vpn_rd_neighbor_advertised_routes,
       show_ip_bgp_vpn_rd_neighbor_advertised_routes_cmd,
       "show [ip] bgp <vpnv4|vpnv6> rd ASN:nn_or_IP-address:nn neighbors A.B.C.D advertised-routes [json]",
       SHOW_STR
       IP_STR
       BGP_STR
       BGP_VPNVX_HELP_STR
       "Display information for a route distinguisher\n"
       "VPN Route Distinguisher\n"
       "Detailed information on TCP and BGP neighbor connections\n"
       "Neighbor to display information about\n"
       "Display the routes advertised to a BGP neighbor\n"
       JSON_STR)
{
  int idx_ext_community = 5;
  int idx_ipv4 = 7;
  int ret;
  struct peer *peer;
  struct prefix_rd prd;
  union sockunion su;
  u_char uj = use_json(argc, argv);
  afi_t afi;
  int idx = 0;

  if (argv_find_and_parse_vpnvx (argv, argc, &idx, &afi))
    {
      ret = str2sockunion (argv[idx_ipv4]->arg, &su);
      if (ret < 0)
        {
          if (uj)
            {
              json_object *json_no = NULL;
              json_no = json_object_new_object();
              json_object_string_add(json_no, "warning", "Malformed address");
              vty_out (vty, "%s%s", json_object_to_json_string(json_no), VTY_NEWLINE);
              json_object_free(json_no);
            }
          else
            vty_out (vty, "Malformed address: %s%s", argv[idx_ext_community]->arg, VTY_NEWLINE);
          return CMD_WARNING;
        }
      peer = peer_lookup (NULL, &su);
      if (! peer || ! peer->afc[afi][SAFI_MPLS_VPN])
        {
          if (uj)
            {
              json_object *json_no = NULL;
              json_no = json_object_new_object();
              json_object_string_add(json_no, "warning", "No such neighbor or address family");
              vty_out (vty, "%s%s", json_object_to_json_string(json_no), VTY_NEWLINE);
              json_object_free(json_no);
            }
          else
            vty_out (vty, "%% No such neighbor or address family%s", VTY_NEWLINE);
          return CMD_WARNING;
        }

      ret = str2prefix_rd (argv[idx_ext_community]->arg, &prd);
      if (! ret)
        {
          if (uj)
            {
              json_object *json_no = NULL;
              json_no = json_object_new_object();
              json_object_string_add(json_no, "warning", "Malformed Route Distinguisher");
              vty_out (vty, "%s%s", json_object_to_json_string(json_no), VTY_NEWLINE);
              json_object_free(json_no);
            }
          else
            vty_out (vty, "%% Malformed Route Distinguisher%s", VTY_NEWLINE);
          return CMD_WARNING;
        }

      return show_adj_route_vpn (vty, peer, &prd, uj, afi);
    }
  return CMD_SUCCESS;
}
#endif /* KEEP_OLD_VPN_COMMANDS */

void
bgp_mplsvpn_init (void)
{
  install_element (BGP_VPNV4_NODE, &vpnv4_network_cmd);
  install_element (BGP_VPNV4_NODE, &vpnv4_network_route_map_cmd);
  install_element (BGP_VPNV4_NODE, &no_vpnv4_network_cmd);

  install_element (BGP_VPNV6_NODE, &vpnv6_network_cmd);
  install_element (BGP_VPNV6_NODE, &no_vpnv6_network_cmd);

#ifdef KEEP_OLD_VPN_COMMANDS
  install_element (VIEW_NODE, &show_ip_bgp_vpn_all_cmd);
  install_element (VIEW_NODE, &show_ip_bgp_vpn_rd_cmd);
  install_element (VIEW_NODE, &show_ip_bgp_vpn_all_tags_cmd);
  install_element (VIEW_NODE, &show_ip_bgp_vpn_rd_tags_cmd);
  install_element (VIEW_NODE, &show_ip_bgp_vpn_all_neighbor_routes_cmd);
  install_element (VIEW_NODE, &show_ip_bgp_vpn_rd_neighbor_routes_cmd);
  install_element (VIEW_NODE, &show_ip_bgp_vpn_all_neighbor_advertised_routes_cmd);
  install_element (VIEW_NODE, &show_ip_bgp_vpn_rd_neighbor_advertised_routes_cmd);
#endif /* KEEP_OLD_VPN_COMMANDS */
}<|MERGE_RESOLUTION|>--- conflicted
+++ resolved
@@ -953,47 +953,6 @@
   return CMD_SUCCESS;
 }
 
-<<<<<<< HEAD
-=======
-DEFUN (show_bgp_ip_vpn_rd,
-       show_bgp_ip_vpn_rd_cmd,
-       "show bgp "BGP_AFI_CMD_STR" vpn all [rd ASN:nn_or_IP-address:nn] [json]",
-       SHOW_STR
-       IP_STR
-       BGP_STR
-       BGP_VPNVX_HELP_STR
-       "Display VPN NLRI specific information\n"
-       "Display information for a route distinguisher\n"
-       "VPN Route Distinguisher\n"
-       JSON_STR)
-{
-  int idx_rd = 5;
-  int ret;
-  struct prefix_rd prd;
-  afi_t afi;
-  int idx = 0;
-
-  if (argv_find_and_parse_afi (argv, argc, &idx, &afi))
-    {
-      if (argc >= 7 &&  argv[idx_rd]->arg)
-        {
-          ret = str2prefix_rd (argv[idx_rd]->arg, &prd);
-          if (! ret)
-            {
-              vty_out (vty, "%% Malformed Route Distinguisher%s", VTY_NEWLINE);
-              return CMD_WARNING;
-            }
-          return bgp_show_mpls_vpn (vty, afi, &prd, bgp_show_type_normal, NULL, 0, use_json (argc, argv));
-        }
-      else
-        {
-          return bgp_show_mpls_vpn (vty, afi, NULL, bgp_show_type_normal, NULL, 0, use_json (argc, argv));
-        }
-    }
-  return CMD_SUCCESS;
-}
-
->>>>>>> aceb2285
 #ifdef KEEP_OLD_VPN_COMMANDS
 DEFUN (show_ip_bgp_vpn_all,
        show_ip_bgp_vpn_all_cmd,
